#  Copyright (c) ZenML GmbH 2021. All Rights Reserved.
#
#  Licensed under the Apache License, Version 2.0 (the "License");
#  you may not use this file except in compliance with the License.
#  You may obtain a copy of the License at:
#
#       http://www.apache.org/licenses/LICENSE-2.0
#
#  Unless required by applicable law or agreed to in writing, software
#  distributed under the License is distributed on an "AS IS" BASIS,
#  WITHOUT WARRANTIES OR CONDITIONS OF ANY KIND, either express
#  or implied. See the License for the specific language governing
#  permissions and limitations under the License.

from typing import TYPE_CHECKING, Any, Optional, Type

from zenml.logger import get_logger
from zenml.utils import source_utils

if TYPE_CHECKING:
<<<<<<< HEAD
    from zenml.materializers.base_materializer import BaseMaterializer
=======
    from zenml.metadata.base_metadata_store import BaseMetadataStore
    from zenml.post_execution.step import StepView
>>>>>>> 9fce3a82

logger = get_logger(__name__)


class ArtifactView:
    """Post-execution artifact class which can be used to read
    artifact data that was created during a pipeline execution.
    """

    def __init__(
        self,
        id_: int,
        type_: str,
        uri: str,
        materializer: str,
        data_type: str,
        metadata_store: "BaseMetadataStore",
        parent_step_id: int,
    ):
        """Initializes a post-execution artifact object.

        In most cases `ArtifactView` objects should not be created manually but
        retrieved from a `StepView` via the `inputs` or `outputs` properties.

        Args:
            id_: The artifact id.
            type_: The type of this artifact.
            uri: Specifies where the artifact data is stored.
            materializer: Information needed to restore the materializer
                that was used to write this artifact.
            data_type: The type of data that was passed to the materializer
                when writing that artifact. Will be used as a default type
                to read the artifact.
            metadata_store: The metadata store which should be used to fetch
                additional information related to this pipeline.
            parent_step_id: The ID of the parent step.
        """
        self._id = id_
        self._type = type_
        self._uri = uri
        self._materializer = materializer
        self._data_type = data_type
        self._metadata_store = metadata_store
        self._parent_step_id = parent_step_id

    @property
    def id(self) -> int:
        """Returns the artifact id."""
        return self._id

    @property
    def type(self) -> str:
        """Returns the artifact type."""
        return self._type

    @property
    def uri(self) -> str:
        """Returns the URI where the artifact data is stored."""
        return self._uri

    @property
    def parent_step_id(self) -> int:
        """Returns the ID of the parent step. This need not be equivalent to
        the ID of the producer step."""
        return self._parent_step_id

    @property
    def producer_step(self) -> "StepView":
        """Returns the original StepView that produced the artifact."""
        # TODO [ENG-174]: Replace with artifact.id instead of passing self if
        #  required.
        return self._metadata_store.get_producer_step_from_artifact(self)

    @property
    def is_cached(self) -> bool:
        """Returns True if artifact was cached in a previous run, else False."""
        # self._metadata_store.
        return self.producer_step.id != self.parent_step_id

    def read(
        self,
        output_data_type: Optional[Type[Any]] = None,
        materializer_class: Optional[Type["BaseMaterializer"]] = None,
    ) -> Any:
        """Materializes the data stored in this artifact.

        Args:
            output_data_type: The datatype to which the materializer should
                read, will be passed to the materializers `handle_input` method.
            materializer_class: The class of the materializer that should be
                used to read the artifact data. If no materializer class is
                given, we use the materializer that was used to write the
                artifact during execution of the pipeline.

        Returns:
              The materialized data.
        """
        if not materializer_class:
            materializer_class = source_utils.load_source_path_class(
                self._materializer
            )

        if not output_data_type:
            output_data_type = source_utils.load_source_path_class(
                self._data_type
            )

        logger.debug(
            "Using '%s' to read '%s' (uri: %s).",
            materializer_class.__qualname__,
            self._type,
            self._uri,
        )

        # TODO [ENG-162]: passing in `self` to initialize the materializer only
        #  works because materializers only require a `.uri` property at the
        #  moment.
        materializer = materializer_class(self)  # type: ignore[arg-type]
        return materializer.handle_input(output_data_type)

    def __repr__(self) -> str:
        """Returns a string representation of this artifact."""
        return (
            f"{self.__class__.__qualname__}(id={self._id}, "
            f"type='{self._type}', uri='{self._uri}', "
            f"materializer='{self._materializer}')"
        )

    def __eq__(self, other: Any) -> bool:
        """Returns whether the other object is referring to the
        same artifact."""
        if isinstance(other, ArtifactView):
            return self._id == other._id and self._uri == other._uri
        return NotImplemented<|MERGE_RESOLUTION|>--- conflicted
+++ resolved
@@ -18,12 +18,9 @@
 from zenml.utils import source_utils
 
 if TYPE_CHECKING:
-<<<<<<< HEAD
     from zenml.materializers.base_materializer import BaseMaterializer
-=======
     from zenml.metadata.base_metadata_store import BaseMetadataStore
     from zenml.post_execution.step import StepView
->>>>>>> 9fce3a82
 
 logger = get_logger(__name__)
 
