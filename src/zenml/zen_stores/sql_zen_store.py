--- conflicted
+++ resolved
@@ -2977,7 +2977,7 @@
             The created pipeline run.
 
         Raises:
-            EntityExistsError: If an identical pipeline run already exists.
+            EntityExistsError: If an run with the same name already exists.
         """
         with Session(self.engine) as session:
             # Check if pipeline run with same name already exists.
@@ -2992,18 +2992,6 @@
                     f"'{pipeline_run.name}' already exists."
                 )
 
-            # Check if pipeline run with same ID already exists.
-            existing_id_run = session.exec(
-                select(PipelineRunSchema).where(
-                    PipelineRunSchema.id == pipeline_run.id
-                )
-            ).first()
-            if existing_id_run is not None:
-                raise EntityExistsError(
-                    f"Unable to create pipeline run: A pipeline run with ID "
-                    f"'{pipeline_run.id}' already exists."
-                )
-
             # Create the pipeline run
             new_run = PipelineRunSchema.from_request(pipeline_run)
             session.add(new_run)
@@ -3029,1553 +3017,9 @@
                 run_name_or_id, session=session
             ).to_model(hydrate=hydrate)
 
-    def list_runs(
-        self,
-        runs_filter_model: PipelineRunFilter,
-        hydrate: bool = False,
-    ) -> Page[PipelineRunResponse]:
-        """List all pipeline runs matching the given filter criteria.
-
-        Args:
-            runs_filter_model: All filter parameters including pagination
-                params.
-            hydrate: Flag deciding whether to hydrate the output model(s)
-                by including metadata fields in the response.
-
-        Returns:
-            A list of all pipeline runs matching the filter criteria.
-        """
-        with Session(self.engine) as session:
-            query = select(PipelineRunSchema)
-            return self.filter_and_paginate(
-                session=session,
-                query=query,
-                table=PipelineRunSchema,
-                filter_model=runs_filter_model,
-                hydrate=hydrate,
-            )
-
-    def update_run(
-        self, run_id: UUID, run_update: PipelineRunUpdate
+    def _replace_placeholder_run(
+        self, pipeline_run: PipelineBuildRequest
     ) -> PipelineRunResponse:
-        """Updates a pipeline run.
-
-        Args:
-            run_id: The ID of the pipeline run to update.
-            run_update: The update to be applied to the pipeline run.
-
-        Returns:
-            The updated pipeline run.
-
-        Raises:
-            KeyError: if the pipeline run doesn't exist.
-        """
-        with Session(self.engine) as session:
-            # Check if pipeline run with the given ID exists
-            existing_run = session.exec(
-                select(PipelineRunSchema).where(PipelineRunSchema.id == run_id)
-            ).first()
-            if existing_run is None:
-                raise KeyError(
-                    f"Unable to update pipeline run with ID {run_id}: "
-                    f"No pipeline run with this ID found."
-                )
-
-            # Update the pipeline run
-            existing_run.update(run_update=run_update)
-            session.add(existing_run)
-            session.commit()
-
-            session.refresh(existing_run)
-            return existing_run.to_model(hydrate=True)
-
-    def delete_run(self, run_id: UUID) -> None:
-        """Deletes a pipeline run.
-
-        Args:
-            run_id: The ID of the pipeline run to delete.
-
-        Raises:
-            KeyError: if the pipeline run doesn't exist.
-        """
-        with Session(self.engine) as session:
-            # Check if pipeline run with the given ID exists
-            existing_run = session.exec(
-                select(PipelineRunSchema).where(PipelineRunSchema.id == run_id)
-            ).first()
-            if existing_run is None:
-                raise KeyError(
-                    f"Unable to delete pipeline run with ID {run_id}: "
-                    f"No pipeline run with this ID found."
-                )
-
-            # Delete the pipeline run
-            session.delete(existing_run)
-            session.commit()
-
-    def get_or_create_run(
-        self, pipeline_run: PipelineRunRequest
-    ) -> Tuple[PipelineRunResponse, bool]:
-        """Gets or creates a pipeline run.
-
-        If a run with the same ID or name already exists, it is returned.
-        Otherwise, a new run is created.
-
-        Args:
-            pipeline_run: The pipeline run to get or create.
-
-        Returns:
-            The pipeline run, and a boolean indicating whether the run was
-            created or not.
-        """
-        # We want to have the 'create' statement in the try block since running
-        # it first will reduce concurrency issues.
-        try:
-            return self.create_run(pipeline_run), True
-        except (EntityExistsError, IntegrityError):
-            # Catch both `EntityExistsError`` and `IntegrityError`` exceptions
-            # since either one can be raised by the database when trying
-            # to create a new pipeline run with duplicate ID or name.
-            try:
-                return self.get_run(pipeline_run.id), False
-            except KeyError:
-                return self.get_run(pipeline_run.name), False
-
-    def count_runs(self, workspace_id: Optional[UUID]) -> int:
-        """Count all pipeline runs, optionally within a workspace scope.
-
-        Args:
-            workspace_id: The workspace to use for counting pipeline runs
-
-        Returns:
-            The number of pipeline runs in the workspace.
-        """
-        return self._count_entity(
-            schema=PipelineRunSchema, workspace_id=workspace_id
-        )
-
-    # ----------------------------- Roles -----------------------------
-
-    def create_role(self, role: RoleRequest) -> RoleResponse:
-        """Creates a new role.
-
-        Args:
-            role: The role model to create.
-
-        Returns:
-            The newly created role.
-
-        Raises:
-            EntityExistsError: If a role with the given name already exists.
-        """
-        with Session(self.engine) as session:
-            # Check if role with the given name already exists
-            existing_role = session.exec(
-                select(RoleSchema).where(RoleSchema.name == role.name)
-            ).first()
-            if existing_role is not None:
-                raise EntityExistsError(
-                    f"Unable to create role '{role.name}': Role already exists."
-                )
-
-            # Create role
-            role_schema = RoleSchema.from_request(role)
-            session.add(role_schema)
-            session.commit()
-            # Add all permissions
-            for p in role.permissions:
-                session.add(
-                    RolePermissionSchema(name=p, role_id=role_schema.id)
-                )
-
-            session.commit()
-            return role_schema.to_model(hydrate=True)
-
-    def get_role(
-        self, role_name_or_id: Union[str, UUID], hydrate: bool = True
-    ) -> RoleResponse:
-        """Gets a specific role.
-
-        Args:
-            role_name_or_id: Name or ID of the role to get.
-            hydrate: Flag deciding whether to hydrate the output model(s)
-                by including metadata fields in the response.
-
-        Returns:
-            The requested role.
-        """
-        with Session(self.engine) as session:
-            role = self._get_role_schema(role_name_or_id, session=session)
-            return role.to_model(hydrate=hydrate)
-
-    def list_roles(
-        self,
-        role_filter_model: RoleFilter,
-        hydrate: bool = False,
-    ) -> Page[RoleResponse]:
-        """List all roles matching the given filter criteria.
-
-        Args:
-            role_filter_model: All filter parameters including pagination
-                params.
-            hydrate: Flag deciding whether to hydrate the output model(s)
-                by including metadata fields in the response.
-
-        Returns:
-            A list of all roles matching the filter criteria.
-        """
-        with Session(self.engine) as session:
-            query = select(RoleSchema)
-            return self.filter_and_paginate(
-                session=session,
-                query=query,
-                table=RoleSchema,
-                filter_model=role_filter_model,
-                hydrate=hydrate,
-            )
-
-    def update_role(
-        self, role_id: UUID, role_update: RoleUpdate
-    ) -> RoleResponse:
-        """Update an existing role.
-
-        Args:
-            role_id: The ID of the role to be updated.
-            role_update: The update to be applied to the role.
-
-        Returns:
-            The updated role.
-
-        Raises:
-            KeyError: if the role does not exist.
-            IllegalOperationError: if the role is a system role.
-        """
-        with Session(self.engine) as session:
-            existing_role = session.exec(
-                select(RoleSchema).where(RoleSchema.id == role_id)
-            ).first()
-
-            if existing_role is None:
-                raise KeyError(
-                    f"Unable to update role with id "
-                    f"'{role_id}': Found no"
-                    f"existing roles with this id."
-                )
-
-            if existing_role.name in [DEFAULT_ADMIN_ROLE, DEFAULT_GUEST_ROLE]:
-                raise IllegalOperationError(
-                    f"The built-in role '{existing_role.name}' cannot be "
-                    f"updated."
-                )
-
-            # The relationship table for roles behaves different from the other
-            #  ones. As such the required updates on the permissions have to be
-            #  done manually.
-            if "permissions" in role_update.__fields_set__:
-                existing_permissions = {
-                    p.name for p in existing_role.permissions
-                }
-
-                diff = existing_permissions.symmetric_difference(
-                    role_update.permissions
-                )
-
-                for permission in diff:
-                    if permission not in role_update.permissions:
-                        permission_to_delete = session.exec(
-                            select(RolePermissionSchema)
-                            .where(RolePermissionSchema.name == permission)
-                            .where(
-                                RolePermissionSchema.role_id
-                                == existing_role.id
-                            )
-                        ).one_or_none()
-                        session.delete(permission_to_delete)
-
-                    elif permission not in existing_permissions:
-                        session.add(
-                            RolePermissionSchema(
-                                name=permission, role_id=existing_role.id
-                            )
-                        )
-
-            # Update the role
-            existing_role.update(role_update=role_update)
-            session.add(existing_role)
-            session.commit()
-
-            session.commit()
-
-            # Refresh the Model that was just created
-            session.refresh(existing_role)
-            return existing_role.to_model(hydrate=True)
-
-    def delete_role(self, role_name_or_id: Union[str, UUID]) -> None:
-        """Deletes a role.
-
-        Args:
-            role_name_or_id: Name or ID of the role to delete.
-
-        Raises:
-            IllegalOperationError: If the role is still assigned to users or
-                the role is one of the built-in roles.
-        """
-        with Session(self.engine) as session:
-            role = self._get_role_schema(role_name_or_id, session=session)
-            if role.name in [DEFAULT_ADMIN_ROLE, DEFAULT_GUEST_ROLE]:
-                raise IllegalOperationError(
-                    f"The built-in role '{role.name}' cannot be deleted."
-                )
-            user_role = session.exec(
-                select(UserRoleAssignmentSchema).where(
-                    UserRoleAssignmentSchema.role_id == role.id
-                )
-            ).all()
-            team_role = session.exec(
-                select(TeamRoleAssignmentSchema).where(
-                    TeamRoleAssignmentSchema.role_id == role.id
-                )
-            ).all()
-
-            if len(user_role) > 0 or len(team_role) > 0:
-                raise IllegalOperationError(
-                    f"Role `{role.name}` of type cannot be "
-                    f"deleted as it is in use by multiple users and teams. "
-                    f"Before deleting this role make sure to remove all "
-                    f"instances where this role is used."
-                )
-            else:
-                # Delete role
-                session.delete(role)
-                session.commit()
-
-    # ----------------------------- Run Metadata -----------------------------
-
-    def create_run_metadata(
-        self, run_metadata: RunMetadataRequest
-    ) -> List[RunMetadataResponse]:
-        """Creates run metadata.
-
-        Args:
-            run_metadata: The run metadata to create.
-
-        Returns:
-            The created run metadata.
-        """
-        return_value: List[RunMetadataResponse] = []
-        with Session(self.engine) as session:
-            for key, value in run_metadata.values.items():
-                type_ = run_metadata.types[key]
-                run_metadata_schema = RunMetadataSchema(
-                    workspace_id=run_metadata.workspace,
-                    user_id=run_metadata.user,
-                    pipeline_run_id=run_metadata.pipeline_run_id,
-                    step_run_id=run_metadata.step_run_id,
-                    artifact_id=run_metadata.artifact_id,
-                    stack_component_id=run_metadata.stack_component_id,
-                    key=key,
-                    value=json.dumps(value),
-                    type=type_,
-                )
-                session.add(run_metadata_schema)
-                session.commit()
-                return_value.append(run_metadata_schema.to_model(hydrate=True))
-        return return_value
-
-    def get_run_metadata(
-        self, run_metadata_id: UUID, hydrate: bool = True
-    ) -> RunMetadataResponse:
-        """Gets run metadata with the given ID.
-
-        Args:
-            run_metadata_id: The ID of the run metadata to get.
-            hydrate: Flag deciding whether to hydrate the output model(s)
-                by including metadata fields in the response.
-
-        Returns:
-            The run metadata.
-
-        Raises:
-            KeyError: if the run metadata doesn't exist.
-        """
-        with Session(self.engine) as session:
-            run_metadata = session.exec(
-                select(RunMetadataSchema).where(
-                    RunMetadataSchema.id == run_metadata_id
-                )
-            ).first()
-            if run_metadata is None:
-                raise KeyError(
-                    f"Unable to get run metadata with ID "
-                    f"{run_metadata_id}: "
-                    f"No run metadata with this ID found."
-                )
-            return run_metadata.to_model(hydrate=hydrate)
-
-    def list_run_metadata(
-        self,
-        run_metadata_filter_model: RunMetadataFilter,
-        hydrate: bool = False,
-    ) -> Page[RunMetadataResponse]:
-        """List run metadata.
-
-        Args:
-            run_metadata_filter_model: All filter parameters including
-                pagination params.
-            hydrate: Flag deciding whether to hydrate the output model(s)
-                by including metadata fields in the response.
-
-        Returns:
-            The run metadata.
-        """
-        with Session(self.engine) as session:
-            query = select(RunMetadataSchema)
-            return self.filter_and_paginate(
-                session=session,
-                query=query,
-                table=RunMetadataSchema,
-                filter_model=run_metadata_filter_model,
-                hydrate=hydrate,
-            )
-
-    # ----------------------------- Schedules -----------------------------
-
-    def create_schedule(self, schedule: ScheduleRequest) -> ScheduleResponse:
-        """Creates a new schedule.
-
-        Args:
-            schedule: The schedule to create.
-
-        Returns:
-            The newly created schedule.
-        """
-        with Session(self.engine) as session:
-            new_schedule = ScheduleSchema.from_request(schedule)
-            session.add(new_schedule)
-            session.commit()
-            return new_schedule.to_model(hydrate=True)
-
-    def get_schedule(
-        self, schedule_id: UUID, hydrate: bool = True
-    ) -> ScheduleResponse:
-        """Get a schedule with a given ID.
-
-        Args:
-            schedule_id: ID of the schedule.
-            hydrate: Flag deciding whether to hydrate the output model(s)
-                by including metadata fields in the response.
-
-        Returns:
-            The schedule.
-
-        Raises:
-            KeyError: if the schedule does not exist.
-        """
-        with Session(self.engine) as session:
-            # Check if schedule with the given ID exists
-            schedule = session.exec(
-                select(ScheduleSchema).where(ScheduleSchema.id == schedule_id)
-            ).first()
-            if schedule is None:
-                raise KeyError(
-                    f"Unable to get schedule with ID '{schedule_id}': "
-                    "No schedule with this ID found."
-                )
-            return schedule.to_model(hydrate=hydrate)
-
-    def list_schedules(
-        self,
-        schedule_filter_model: ScheduleFilter,
-        hydrate: bool = False,
-    ) -> Page[ScheduleResponse]:
-        """List all schedules in the workspace.
-
-        Args:
-            schedule_filter_model: All filter parameters including pagination
-                params
-            hydrate: Flag deciding whether to hydrate the output model(s)
-                by including metadata fields in the response.
-
-        Returns:
-            A list of schedules.
-        """
-        with Session(self.engine) as session:
-            query = select(ScheduleSchema)
-            return self.filter_and_paginate(
-                session=session,
-                query=query,
-                table=ScheduleSchema,
-                filter_model=schedule_filter_model,
-                hydrate=hydrate,
-            )
-
-    def update_schedule(
-        self,
-        schedule_id: UUID,
-        schedule_update: ScheduleUpdate,
-    ) -> ScheduleResponse:
-        """Updates a schedule.
-
-        Args:
-            schedule_id: The ID of the schedule to be updated.
-            schedule_update: The update to be applied.
-
-        Returns:
-            The updated schedule.
-
-        Raises:
-            KeyError: if the schedule doesn't exist.
-        """
-        with Session(self.engine) as session:
-            # Check if schedule with the given ID exists
-            existing_schedule = session.exec(
-                select(ScheduleSchema).where(ScheduleSchema.id == schedule_id)
-            ).first()
-            if existing_schedule is None:
-                raise KeyError(
-                    f"Unable to update schedule with ID {schedule_id}: "
-                    f"No schedule with this ID found."
-                )
-
-            # Update the schedule
-            existing_schedule = existing_schedule.update(schedule_update)
-            session.add(existing_schedule)
-            session.commit()
-            return existing_schedule.to_model(hydrate=True)
-
-    def delete_schedule(self, schedule_id: UUID) -> None:
-        """Deletes a schedule.
-
-        Args:
-            schedule_id: The ID of the schedule to delete.
-
-        Raises:
-            KeyError: if the schedule doesn't exist.
-        """
-        with Session(self.engine) as session:
-            # Check if schedule with the given ID exists
-            schedule = session.exec(
-                select(ScheduleSchema).where(ScheduleSchema.id == schedule_id)
-            ).first()
-            if schedule is None:
-                raise KeyError(
-                    f"Unable to delete schedule with ID {schedule_id}: "
-                    f"No schedule with this ID found."
-                )
-
-            # Delete the schedule
-            session.delete(schedule)
-            session.commit()
-
-    # ------------------------- Service Accounts -------------------------
-
-    def create_service_account(
-        self, service_account: ServiceAccountRequest
-    ) -> ServiceAccountResponse:
-        """Creates a new service account.
-
-        Args:
-            service_account: Service account to be created.
-
-        Returns:
-            The newly created service account.
-
-        Raises:
-            EntityExistsError: If a user or service account with the given name
-                already exists.
-        """
-        with Session(self.engine) as session:
-            # Check if a service account with the given name already
-            # exists
-            try:
-                self._get_account_schema(
-                    service_account.name, session=session, service_account=True
-                )
-                raise EntityExistsError(
-                    f"Unable to create service account with name "
-                    f"'{service_account.name}': Found existing service "
-                    "account with this name."
-                )
-            except KeyError:
-                pass
-
-            # Create the service account
-            new_account = UserSchema.from_service_account_request(
-                service_account
-            )
-            session.add(new_account)
-            session.commit()
-
-            return new_account.to_service_account_model(hydrate=True)
-
-    def get_service_account(
-        self,
-        service_account_name_or_id: Union[str, UUID],
-        hydrate: bool = True,
-    ) -> ServiceAccountResponse:
-        """Gets a specific service account.
-
-        Raises a KeyError in case a service account with that id does not exist.
-
-        Args:
-            service_account_name_or_id: The name or ID of the service account to
-                get.
-            hydrate: Flag deciding whether to hydrate the output model(s)
-                by including metadata fields in the response.
-
-        Returns:
-            The requested service account, if it was found.
-        """
-        with Session(self.engine) as session:
-            account = self._get_account_schema(
-                service_account_name_or_id,
-                session=session,
-                service_account=True,
-            )
-
-            return account.to_service_account_model(hydrate=hydrate)
-
-    def list_service_accounts(
-        self,
-        filter_model: ServiceAccountFilter,
-        hydrate: bool = False,
-    ) -> Page[ServiceAccountResponse]:
-        """List all service accounts.
-
-        Args:
-            filter_model: All filter parameters including pagination
-                params.
-            hydrate: Flag deciding whether to hydrate the output model(s)
-                by including metadata fields in the response.
-
-        Returns:
-            A list of filtered service accounts.
-        """
-        with Session(self.engine) as session:
-            query = select(UserSchema)
-            paged_service_accounts: Page[
-                ServiceAccountResponse
-            ] = self.filter_and_paginate(
-                session=session,
-                query=query,
-                table=UserSchema,
-                filter_model=filter_model,
-                custom_schema_to_model_conversion=lambda user: user.to_service_account_model(
-                    hydrate=hydrate
-                ),
-                hydrate=hydrate,
-            )
-            return paged_service_accounts
-
-    def update_service_account(
-        self,
-        service_account_name_or_id: Union[str, UUID],
-        service_account_update: ServiceAccountUpdate,
-    ) -> ServiceAccountResponse:
-        """Updates an existing service account.
-
-        Args:
-            service_account_name_or_id: The name or the ID of the service
-                account to update.
-            service_account_update: The update to be applied to the service
-                account.
-
-        Returns:
-            The updated service account.
-
-        Raises:
-            EntityExistsError: If a user or service account with the given name
-                already exists.
-        """
-        with Session(self.engine) as session:
-            existing_service_account = self._get_account_schema(
-                service_account_name_or_id,
-                session=session,
-                service_account=True,
-            )
-
-            if (
-                service_account_update.name is not None
-                and service_account_update.name
-                != existing_service_account.name
-            ):
-                try:
-                    self._get_account_schema(
-                        service_account_update.name,
-                        session=session,
-                        service_account=True,
-                    )
-                    raise EntityExistsError(
-                        f"Unable to update service account with name "
-                        f"'{service_account_update.name}': Found an existing "
-                        "service account with this name."
-                    )
-                except KeyError:
-                    pass
-
-            existing_service_account.update_service_account(
-                service_account_update=service_account_update
-            )
-            session.add(existing_service_account)
-            session.commit()
-
-            # Refresh the Model that was just created
-            session.refresh(existing_service_account)
-            return existing_service_account.to_service_account_model(
-                hydrate=True
-            )
-
-    def delete_service_account(
-        self,
-        service_account_name_or_id: Union[str, UUID],
-    ) -> None:
-        """Delete a service account.
-
-        Args:
-            service_account_name_or_id: The name or the ID of the service
-                account to delete.
-
-        Raises:
-            IllegalOperationError: if the service account has already been used
-                to create other resources.
-        """
-        with Session(self.engine) as session:
-            service_account = self._get_account_schema(
-                service_account_name_or_id,
-                session=session,
-                service_account=True,
-            )
-            # Check if the service account has any resources associated with it
-            # and raise an error if it does.
-            if self._account_owns_resources(service_account, session=session):
-                raise IllegalOperationError(
-                    "The service account has already been used to create "
-                    "other resources that it now owns and therefore cannot be "
-                    "deleted. Please delete all resources owned by the service "
-                    "account or consider deactivating it instead."
-                )
-
-            session.delete(service_account)
-            session.commit()
-
-    # --------------------------- Service Connectors ---------------------------
-
-    @track_decorator(AnalyticsEvent.CREATED_SERVICE_CONNECTOR)
-    def create_service_connector(
-        self, service_connector: ServiceConnectorRequest
-    ) -> ServiceConnectorResponse:
-        """Creates a new service connector.
-
-        Args:
-            service_connector: Service connector to be created.
-
-        Returns:
-            The newly created service connector.
-
-        Raises:
-            Exception: If anything goes wrong during the creation of the
-                service connector.
-        """
-        # If the connector type is locally available, we validate the request
-        # against the connector type schema before storing it in the database
-        if service_connector_registry.is_registered(service_connector.type):
-            connector_type = (
-                service_connector_registry.get_service_connector_type(
-                    service_connector.type
-                )
-            )
-            service_connector.validate_and_configure_resources(
-                connector_type=connector_type,
-                resource_types=service_connector.resource_types,
-                resource_id=service_connector.resource_id,
-                configuration=service_connector.configuration,
-                secrets=service_connector.secrets,
-            )
-
-        with Session(self.engine) as session:
-            self._fail_if_service_connector_with_name_exists_for_user(
-                name=service_connector.name,
-                user_id=service_connector.user,
-                workspace_id=service_connector.workspace,
-                session=session,
-            )
-
-            if service_connector.is_shared:
-                self._fail_if_service_connector_with_name_already_shared(
-                    name=service_connector.name,
-                    workspace_id=service_connector.workspace,
-                    session=session,
-                )
-
-            # Create the secret
-            secret_id = self._create_connector_secret(
-                connector_name=service_connector.name,
-                user=service_connector.user,
-                workspace=service_connector.workspace,
-                is_shared=service_connector.is_shared,
-                secrets=service_connector.secrets,
-            )
-            try:
-                # Create the service connector
-                new_service_connector = ServiceConnectorSchema.from_request(
-                    service_connector,
-                    secret_id=secret_id,
-                )
-
-                session.add(new_service_connector)
-                session.commit()
-
-                session.refresh(new_service_connector)
-            except Exception:
-                # Delete the secret if it was created
-                if secret_id and self.secrets_store:
-                    try:
-                        self.secrets_store.delete_secret(secret_id)
-                    except Exception:
-                        # Ignore any errors that occur while deleting the
-                        # secret
-                        pass
-
-                raise
-
-            connector = new_service_connector.to_model(hydrate=True)
-            self._populate_connector_type(connector)
-            return connector
-
-    def get_service_connector(
-        self, service_connector_id: UUID, hydrate: bool = True
-    ) -> ServiceConnectorResponse:
-        """Gets a specific service connector.
-
-        Args:
-            service_connector_id: The ID of the service connector to get.
-            hydrate: Flag deciding whether to hydrate the output model(s)
-                by including metadata fields in the response.
-
-        Returns:
-            The requested service connector, if it was found.
-
-        Raises:
-            KeyError: If no service connector with the given ID exists.
-        """
-        with Session(self.engine) as session:
-            service_connector = session.exec(
-                select(ServiceConnectorSchema).where(
-                    ServiceConnectorSchema.id == service_connector_id
-                )
-            ).first()
-
-            if service_connector is None:
-                raise KeyError(
-                    f"Service connector with ID {service_connector_id} not "
-                    "found."
-                )
-
-            connector = service_connector.to_model(hydrate=hydrate)
-            self._populate_connector_type(connector)
-            return connector
-
-    def list_service_connectors(
-        self,
-        filter_model: ServiceConnectorFilter,
-        hydrate: bool = False,
-    ) -> Page[ServiceConnectorResponse]:
-        """List all service connectors.
-
-        Args:
-            filter_model: All filter parameters including pagination
-                params.
-            hydrate: Flag deciding whether to hydrate the output model(s)
-                by including metadata fields in the response.
-
-        Returns:
-            A page of all service connectors.
-        """
-
-        def fetch_connectors(
-            session: Session,
-            query: Union[
-                Select[ServiceConnectorSchema],
-                SelectOfScalar[ServiceConnectorSchema],
-            ],
-            filter_model: BaseFilter,
-        ) -> List[ServiceConnectorSchema]:
-            """Custom fetch function for connector filtering and pagination.
-
-            Applies resource type and label filters to the query.
-
-            Args:
-                session: The database session.
-                query: The query to filter.
-                filter_model: The filter model.
-
-            Returns:
-                The filtered and paginated results.
-            """
-            assert isinstance(filter_model, ServiceConnectorFilter)
-            items = self._list_filtered_service_connectors(
-                session=session, query=query, filter_model=filter_model
-            )
-
-            return items
-
-        with Session(self.engine) as session:
-            query = select(ServiceConnectorSchema)
-            paged_connectors: Page[
-                ServiceConnectorResponse
-            ] = self.filter_and_paginate(
-                session=session,
-                query=query,
-                table=ServiceConnectorSchema,
-                filter_model=filter_model,
-                custom_fetch=fetch_connectors,
-                hydrate=hydrate,
-            )
-
-            self._populate_connector_type(*paged_connectors.items)
-            return paged_connectors
-
-    def update_service_connector(
-        self, service_connector_id: UUID, update: ServiceConnectorUpdate
-    ) -> ServiceConnectorResponse:
-        """Updates an existing service connector.
-
-        The update model contains the fields to be updated. If a field value is
-        set to None in the model, the field is not updated, but there are
-        special rules concerning some fields:
-
-        * the `configuration` and `secrets` fields together represent a full
-        valid configuration update, not just a partial update. If either is
-        set (i.e. not None) in the update, their values are merged together and
-        will replace the existing configuration and secrets values.
-        * the `resource_id` field value is also a full replacement value: if set
-        to `None`, the resource ID is removed from the service connector.
-        * the `expiration_seconds` field value is also a full replacement value:
-        if set to `None`, the expiration is removed from the service connector.
-        * the `secret_id` field value in the update is ignored, given that
-        secrets are managed internally by the ZenML store.
-        * the `labels` field is also a full labels update: if set (i.e. not
-        `None`), all existing labels are removed and replaced by the new labels
-        in the update.
-
-        Args:
-            service_connector_id: The ID of the service connector to update.
-            update: The update to be applied to the service connector.
-
-        Returns:
-            The updated service connector.
-
-        Raises:
-            KeyError: If no service connector with the given ID exists.
-            IllegalOperationError: If the service connector is referenced by
-                one or more stack components and the update would change the
-                connector type, resource type or resource ID.
-        """
-        with Session(self.engine) as session:
-            existing_connector = session.exec(
-                select(ServiceConnectorSchema).where(
-                    ServiceConnectorSchema.id == service_connector_id
-                )
-            ).first()
-
-            if existing_connector is None:
-                raise KeyError(
-                    f"Unable to update service connector with ID "
-                    f"'{service_connector_id}': Found no existing service "
-                    "connector with this ID."
-                )
-
-            # In case of a renaming update, make sure no service connector uses
-            # that name already
-            if update.name:
-                if (
-                    existing_connector.name != update.name
-                    and existing_connector.user_id is not None
-                ):
-                    self._fail_if_service_connector_with_name_exists_for_user(
-                        name=update.name,
-                        workspace_id=existing_connector.workspace_id,
-                        user_id=existing_connector.user_id,
-                        session=session,
-                    )
-
-            # Check if service connector update makes the service connector a
-            # shared service connector
-            # In that case, check if a service connector with the same name is
-            # already shared within the workspace
-            if update.is_shared is not None:
-                if not existing_connector.is_shared and update.is_shared:
-                    self._fail_if_service_connector_with_name_already_shared(
-                        name=update.name or existing_connector.name,
-                        workspace_id=existing_connector.workspace_id,
-                        session=session,
-                    )
-
-            existing_connector_model = existing_connector.to_model(
-                hydrate=True
-            )
-
-            if len(existing_connector.components):
-                # If the service connector is already used in one or more
-                # stack components, the update is no longer allowed to change
-                # the service connector's authentication method, connector type,
-                # resource type, or resource ID
-                if (
-                    update.connector_type
-                    and update.type != existing_connector_model.connector_type
-                ):
-                    raise IllegalOperationError(
-                        "The service type of a service connector that is "
-                        "already actively used in one or more stack components "
-                        "cannot be changed."
-                    )
-
-                if (
-                    update.auth_method
-                    and update.auth_method
-                    != existing_connector_model.auth_method
-                ):
-                    raise IllegalOperationError(
-                        "The authentication method of a service connector that "
-                        "is already actively used in one or more stack "
-                        "components cannot be changed."
-                    )
-
-                if (
-                    update.resource_types
-                    and update.resource_types
-                    != existing_connector_model.resource_types
-                ):
-                    raise IllegalOperationError(
-                        "The resource type of a service connector that is "
-                        "already actively used in one or more stack components "
-                        "cannot be changed."
-                    )
-
-                # The resource ID field cannot be used as a partial update: if
-                # set to None, the existing resource ID is also removed
-                if update.resource_id != existing_connector_model.resource_id:
-                    raise IllegalOperationError(
-                        "The resource ID of a service connector that is "
-                        "already actively used in one or more stack components "
-                        "cannot be changed."
-                    )
-
-            # If the connector type is locally available, we validate the update
-            # against the connector type schema before storing it in the
-            # database
-            if service_connector_registry.is_registered(
-                existing_connector.connector_type
-            ):
-                connector_type = (
-                    service_connector_registry.get_service_connector_type(
-                        existing_connector.connector_type
-                    )
-                )
-                # We need the auth method to be set to be able to validate the
-                # configuration
-                update.auth_method = (
-                    update.auth_method or existing_connector_model.auth_method
-                )
-                # Validate the configuration update. If the configuration or
-                # secrets fields are set, together they are merged into a
-                # full configuration that is validated against the connector
-                # type schema and replaces the existing configuration and
-                # secrets values
-                update.validate_and_configure_resources(
-                    connector_type=connector_type,
-                    resource_types=update.resource_types,
-                    resource_id=update.resource_id,
-                    configuration=update.configuration,
-                    secrets=update.secrets,
-                )
-
-            # Update secret
-            secret_id = self._update_connector_secret(
-                existing_connector=existing_connector_model,
-                updated_connector=update,
-            )
-
-            existing_connector.update(
-                connector_update=update, secret_id=secret_id
-            )
-            session.add(existing_connector)
-            session.commit()
-
-            connector = existing_connector.to_model(hydrate=True)
-            self._populate_connector_type(connector)
-            return connector
-
-    def delete_service_connector(self, service_connector_id: UUID) -> None:
-        """Deletes a service connector.
-
-        Args:
-            service_connector_id: The ID of the service connector to delete.
-
-        Raises:
-            KeyError: If no service connector with the given ID exists.
-            IllegalOperationError: If the service connector is still referenced
-                by one or more stack components.
-        """
-        with Session(self.engine) as session:
-            try:
-                service_connector = session.exec(
-                    select(ServiceConnectorSchema).where(
-                        ServiceConnectorSchema.id == service_connector_id
-                    )
-                ).one()
-
-                if service_connector is None:
-                    raise KeyError(
-                        f"Service connector with ID {service_connector_id} not "
-                        "found."
-                    )
-
-                if len(service_connector.components) > 0:
-                    raise IllegalOperationError(
-                        f"Service connector with ID {service_connector_id} "
-                        f"cannot be deleted as it is still referenced by "
-                        f"{len(service_connector.components)} "
-                        "stack components. Before deleting this service "
-                        "connector, make sure to remove it from all stack "
-                        "components."
-                    )
-                else:
-                    session.delete(service_connector)
-
-                if service_connector.secret_id and self.secrets_store:
-                    try:
-                        self.secrets_store.delete_secret(
-                            service_connector.secret_id
-                        )
-                    except KeyError:
-                        # If the secret doesn't exist anymore, we can ignore
-                        # this error
-                        pass
-            except NoResultFound as error:
-                raise KeyError from error
-
-            session.commit()
-
-    @staticmethod
-    def _fail_if_service_connector_with_name_exists_for_user(
-        name: str,
-        workspace_id: UUID,
-        user_id: UUID,
-        session: Session,
-    ) -> None:
-        """Raise an exception if a service connector with same name exists.
-
-        Args:
-            name: The name of the service connector
-            workspace_id: The ID of the workspace
-            user_id: The ID of the user
-            session: The Session
-
-        Returns:
-            None
-
-        Raises:
-            EntityExistsError: If a service connector with the given name is
-                already owned by the user
-        """
-        assert user_id
-        # Check if service connector with the same domain key (name, workspace,
-        # owner) already exists
-        existing_domain_connector = session.exec(
-            select(ServiceConnectorSchema)
-            .where(ServiceConnectorSchema.name == name)
-            .where(ServiceConnectorSchema.workspace_id == workspace_id)
-            .where(ServiceConnectorSchema.user_id == user_id)
-        ).first()
-        if existing_domain_connector is not None:
-            # Theoretically the user schema is optional, in this case there is
-            #  no way that it will be None
-            assert existing_domain_connector.user
-            raise EntityExistsError(
-                f"Unable to register service connector with name '{name}': "
-                "Found an existing service connector with the same name in the "
-                f"same workspace, '{existing_domain_connector.workspace.name}', "
-                "owned by the same user, "
-                f"{existing_domain_connector.user.name}'."
-            )
-        return None
-
-    @staticmethod
-    def _fail_if_service_connector_with_name_already_shared(
-        name: str,
-        workspace_id: UUID,
-        session: Session,
-    ) -> None:
-        """Raise an exception if a service connector with same name is already shared.
-
-        Args:
-            name: The name of the service connector
-            workspace_id: The ID of the workspace
-            session: The Session
-
-        Raises:
-            EntityExistsError: If a service connector with the given name is
-                already shared by another user
-        """
-        # Check if a service connector with the same name is already shared
-        # within the workspace
-        is_shared = True
-        existing_shared_connector = session.exec(
-            select(ServiceConnectorSchema)
-            .where(ServiceConnectorSchema.name == name)
-            .where(ServiceConnectorSchema.workspace_id == workspace_id)
-            .where(ServiceConnectorSchema.is_shared == is_shared)
-        ).first()
-        if existing_shared_connector is not None:
-            raise EntityExistsError(
-                f"Unable to share service connector with name '{name}': Found "
-                "an existing shared service connector with the same name in "
-                f"workspace '{workspace_id}'."
-            )
-
-    def _create_connector_secret(
-        self,
-        connector_name: str,
-        user: UUID,
-        workspace: UUID,
-        is_shared: bool,
-        secrets: Optional[Dict[str, Optional[SecretStr]]],
-    ) -> Optional[UUID]:
-        """Creates a new secret to store the service connector secret credentials.
-
-        Args:
-            connector_name: The name of the service connector for which to
-                create a secret.
-            user: The ID of the user who owns the service connector.
-            workspace: The ID of the workspace in which the service connector
-                is registered.
-            is_shared: Whether the service connector is shared.
-            secrets: The secret credentials to store.
-
-        Returns:
-            The ID of the newly created secret or None, if the service connector
-            does not contain any secret credentials.
-
-        Raises:
-            NotImplementedError: If a secrets store is not configured or
-                supported.
-        """
-        if not secrets:
-            return None
-
-        if not self.secrets_store:
-            raise NotImplementedError(
-                "A secrets store is not configured or supported."
-            )
-
-        # Generate a unique name for the secret
-        # Replace all non-alphanumeric characters with a dash because
-        # the secret name must be a valid DNS subdomain name in some
-        # secrets stores
-        connector_name = re.sub(r"[^a-zA-Z0-9-]", "-", connector_name)
-        # Generate unique names using a random suffix until we find a name
-        # that is not already in use
-        while True:
-            secret_name = f"connector-{connector_name}-{random_str(4)}".lower()
-            existing_secrets = self.secrets_store.list_secrets(
-                SecretFilterModel(
-                    name=secret_name,
-                )
-            )
-            if not existing_secrets.size:
-                try:
-                    return self.secrets_store.create_secret(
-                        SecretRequestModel(
-                            name=secret_name,
-                            user=user,
-                            workspace=workspace,
-                            scope=SecretScope.WORKSPACE
-                            if is_shared
-                            else SecretScope.USER,
-                            values=secrets,
-                        )
-                    ).id
-                except KeyError:
-                    # The secret already exists, try again
-                    continue
-
-    @staticmethod
-    def _populate_connector_type(
-        *service_connectors: ServiceConnectorResponse,
-    ) -> None:
-        """Populates the connector type of the given service connectors.
-
-        If the connector type is not locally available, the connector type
-        field is left as is.
-
-        Args:
-            service_connectors: The service connectors to populate.
-        """
-        for service_connector in service_connectors:
-            if not service_connector_registry.is_registered(
-                service_connector.type
-            ):
-                continue
-            service_connector.set_connector_type(
-                service_connector_registry.get_service_connector_type(
-                    service_connector.type
-                )
-            )
-
-    @staticmethod
-    def _list_filtered_service_connectors(
-        session: Session,
-        query: Union[
-            Select[ServiceConnectorSchema],
-            SelectOfScalar[ServiceConnectorSchema],
-        ],
-        filter_model: ServiceConnectorFilter,
-    ) -> List[ServiceConnectorSchema]:
-        """Refine a service connector query.
-
-        Applies resource type and label filters to the query.
-
-        Args:
-            session: The database session.
-            query: The query to filter.
-            filter_model: The filter model.
-
-        Returns:
-            The filtered list of service connectors.
-        """
-        items: List[ServiceConnectorSchema] = (
-            session.exec(query).unique().all()
-        )
-
-        # filter out items that don't match the resource type
-        if filter_model.resource_type:
-            items = [
-                item
-                for item in items
-                if filter_model.resource_type in item.resource_types_list
-            ]
-
-        # filter out items that don't match the labels
-        if filter_model.labels:
-            items = [
-                item for item in items if item.has_labels(filter_model.labels)
-            ]
-
-        return items
-
-    def _update_connector_secret(
-        self,
-        existing_connector: ServiceConnectorResponse,
-        updated_connector: ServiceConnectorUpdate,
-    ) -> Optional[UUID]:
-        """Updates the secret for a service connector.
-
-        If the secrets field in the service connector update is set (i.e. not
-        None), the existing secret, if any, is replaced. If the secrets field is
-        set to an empty dict, the existing secret is deleted.
-
-        Args:
-            existing_connector: Existing service connector for which to update a
-                secret.
-            updated_connector: Updated service connector.
-
-        Returns:
-            The ID of the updated secret or None, if the new service connector
-            does not contain any secret credentials.
-
-        Raises:
-            NotImplementedError: If a secrets store is not configured or
-                supported.
-        """
-        if not self.secrets_store:
-            raise NotImplementedError(
-                "A secrets store is not configured or supported."
-            )
-
-        is_shared = (
-            existing_connector.is_shared
-            if updated_connector.is_shared is None
-            else updated_connector.is_shared
-        )
-        scope_changed = is_shared != existing_connector.is_shared
-
-        if updated_connector.secrets is None:
-            if scope_changed and existing_connector.secret_id:
-                # Update the scope of the existing secret
-                self.secrets_store.update_secret(
-                    secret_id=existing_connector.secret_id,
-                    secret_update=SecretUpdateModel(  # type: ignore[call-arg]
-                        scope=SecretScope.WORKSPACE
-                        if is_shared
-                        else SecretScope.USER,
-                    ),
-                )
-
-            # If the connector update does not contain a secrets update, keep
-            # the existing secret (if any)
-            return existing_connector.secret_id
-
-        # Delete the existing secret (if any), to be replaced by the new secret
-        if existing_connector.secret_id:
-            try:
-                self.secrets_store.delete_secret(existing_connector.secret_id)
-            except KeyError:
-                # Ignore if the secret no longer exists
-                pass
-
-        # If the new service connector does not contain any secret credentials,
-        # return None
-        if not updated_connector.secrets:
-            return None
-
-        assert existing_connector.user is not None
-        # A secret does not exist yet, create a new one
-        return self._create_connector_secret(
-            connector_name=updated_connector.name or existing_connector.name,
-            user=existing_connector.user.id,
-            workspace=existing_connector.workspace.id,
-            is_shared=is_shared,
-            secrets=updated_connector.secrets,
-        )
-
-    def verify_service_connector_config(
-        self,
-        service_connector: ServiceConnectorRequest,
-        list_resources: bool = True,
-    ) -> ServiceConnectorResourcesModel:
-        """Verifies if a service connector configuration has access to resources.
-
-        Args:
-            service_connector: The service connector configuration to verify.
-            list_resources: If True, the list of all resources accessible
-                through the service connector is returned.
-
-        Returns:
-            The list of resources that the service connector configuration has
-            access to.
-        """
-        connector_instance = service_connector_registry.instantiate_connector(
-            model=service_connector
-        )
-        return connector_instance.verify(list_resources=list_resources)
-
-    def verify_service_connector(
-        self,
-        service_connector_id: UUID,
-        resource_type: Optional[str] = None,
-        resource_id: Optional[str] = None,
-        list_resources: bool = True,
-    ) -> ServiceConnectorResourcesModel:
-        """Verifies if a service connector instance has access to one or more resources.
-
-        Args:
-            service_connector_id: The ID of the service connector to verify.
-            resource_type: The type of resource to verify access to.
-            resource_id: The ID of the resource to verify access to.
-            list_resources: If True, the list of all resources accessible
-                through the service connector and matching the supplied resource
-                type and ID are returned.
-
-        Returns:
-            The list of resources that the service connector has access to,
-            scoped to the supplied resource type and ID, if provided.
-        """
-        connector = self.get_service_connector(service_connector_id)
-
-        connector_instance = service_connector_registry.instantiate_connector(
-            model=connector
-        )
-
-        return connector_instance.verify(
-            resource_type=resource_type,
-            resource_id=resource_id,
-            list_resources=list_resources,
-        )
-
-    def get_service_connector_client(
-        self,
-        service_connector_id: UUID,
-        resource_type: Optional[str] = None,
-        resource_id: Optional[str] = None,
-    ) -> ServiceConnectorResponse:
-        """Get a service connector client for a service connector and given resource.
-
-        Args:
-            service_connector_id: The ID of the base service connector to use.
-            resource_type: The type of resource to get a client for.
-            resource_id: The ID of the resource to get a client for.
-
-        Returns:
-            A service connector client that can be used to access the given
-            resource.
-        """
-        connector = self.get_service_connector(service_connector_id)
-
-<<<<<<< HEAD
-            # Create the pipeline run
-            new_run = PipelineRunSchema.from_request(pipeline_run)
-            session.add(new_run)
-            session.commit()
-=======
-        connector_instance = service_connector_registry.instantiate_connector(
-            model=connector
-        )
-
-        # Fetch the connector client
-        connector_client = connector_instance.get_connector_client(
-            resource_type=resource_type,
-            resource_id=resource_id,
-        )
-
-        # Return the model for the connector client
-        connector = connector_client.to_response_model(
-            user=connector.user,
-            workspace=connector.workspace,
-            is_shared=connector.is_shared,
-            description=connector.description,
-            labels=connector.labels,
-        )
->>>>>>> e17f4d3a
-
-        self._populate_connector_type(connector)
-
-        return connector
-
-    def list_service_connector_resources(
-        self,
-        user_name_or_id: Union[str, UUID],
-        workspace_name_or_id: Union[str, UUID],
-        connector_type: Optional[str] = None,
-        resource_type: Optional[str] = None,
-        resource_id: Optional[str] = None,
-    ) -> List[ServiceConnectorResourcesModel]:
-        """List resources that can be accessed by service connectors.
-
-        Args:
-            user_name_or_id: The name or ID of the user to scope to.
-            workspace_name_or_id: The name or ID of the workspace to scope to.
-            connector_type: The type of service connector to scope to.
-            resource_type: The type of resource to scope to.
-            resource_id: The ID of the resource to scope to.
-
-        Returns:
-            The matching list of resources that available service
-            connectors have access to.
-        """
-        user = self.get_user(user_name_or_id)
-        workspace = self.get_workspace(workspace_name_or_id)
-        connector_filter_model = ServiceConnectorFilter(
-            connector_type=connector_type,
-            resource_type=resource_type,
-            is_shared=True,
-            workspace_id=workspace.id,
-        )
-
-<<<<<<< HEAD
-    def _replace_placeholder_run(
-        self, pipeline_run: PipelineRunRequestModel
-    ) -> PipelineRunResponseModel:
         """Replace a placeholder run with the requested pipeline run.
 
         Args:
@@ -4617,11 +3061,11 @@
             session.add(run_schema)
             session.commit()
 
-            return run_schema.to_model()
+            return run_schema.to_model(hydrate=True)
 
     def _get_run_by_orchestrator_run_id(
         self, orchestrator_run_id: str, deployment_id: UUID
-    ) -> PipelineRunResponseModel:
+    ) -> PipelineRunResponse:
         """Get a pipeline run based on deployment and orchestrator run ID.
 
         Args:
@@ -4651,31 +3095,19 @@
                     f"{orchestrator_run_id} and deployment ID {deployment_id}."
                 )
 
-            return run_schema.to_model()
+            return run_schema.to_model(hydrate=True)
 
     def get_or_create_run(
-        self, pipeline_run: PipelineRunRequestModel
-    ) -> Tuple[PipelineRunResponseModel, bool]:
+        self, pipeline_run: PipelineRunRequest
+    ) -> Tuple[PipelineRunResponse, bool]:
         """Gets or creates a pipeline run.
-=======
-        shared_connectors = self.list_service_connectors(
-            filter_model=connector_filter_model
-        ).items
->>>>>>> e17f4d3a
-
-        connector_filter_model = ServiceConnectorFilter(
-            connector_type=connector_type,
-            resource_type=resource_type,
-            is_shared=False,
-            user_id=user.id,
-            workspace_id=workspace.id,
-        )
-
-        private_connectors = self.list_service_connectors(
-            filter_model=connector_filter_model
-        ).items
-
-<<<<<<< HEAD
+
+        If a run with the same ID or name already exists, it is returned.
+        Otherwise, a new run is created.
+
+        Args:
+            pipeline_run: The pipeline run to get or create.
+
         Raises:
             ValueError: If the request does not contain an orchestrator run ID.
 
@@ -4746,9 +3178,1532 @@
                 ),
                 False,
             )
-=======
+
+    def list_runs(
+        self,
+        runs_filter_model: PipelineRunFilter,
+        hydrate: bool = False,
+    ) -> Page[PipelineRunResponse]:
+        """List all pipeline runs matching the given filter criteria.
+
+        Args:
+            runs_filter_model: All filter parameters including pagination
+                params.
+            hydrate: Flag deciding whether to hydrate the output model(s)
+                by including metadata fields in the response.
+
+        Returns:
+            A list of all pipeline runs matching the filter criteria.
+        """
+        with Session(self.engine) as session:
+            query = select(PipelineRunSchema)
+            return self.filter_and_paginate(
+                session=session,
+                query=query,
+                table=PipelineRunSchema,
+                filter_model=runs_filter_model,
+                hydrate=hydrate,
+            )
+
+    def update_run(
+        self, run_id: UUID, run_update: PipelineRunUpdate
+    ) -> PipelineRunResponse:
+        """Updates a pipeline run.
+
+        Args:
+            run_id: The ID of the pipeline run to update.
+            run_update: The update to be applied to the pipeline run.
+
+        Returns:
+            The updated pipeline run.
+
+        Raises:
+            KeyError: if the pipeline run doesn't exist.
+        """
+        with Session(self.engine) as session:
+            # Check if pipeline run with the given ID exists
+            existing_run = session.exec(
+                select(PipelineRunSchema).where(PipelineRunSchema.id == run_id)
+            ).first()
+            if existing_run is None:
+                raise KeyError(
+                    f"Unable to update pipeline run with ID {run_id}: "
+                    f"No pipeline run with this ID found."
+                )
+
+            # Update the pipeline run
+            existing_run.update(run_update=run_update)
+            session.add(existing_run)
+            session.commit()
+
+            session.refresh(existing_run)
+            return existing_run.to_model(hydrate=True)
+
+    def delete_run(self, run_id: UUID) -> None:
+        """Deletes a pipeline run.
+
+        Args:
+            run_id: The ID of the pipeline run to delete.
+
+        Raises:
+            KeyError: if the pipeline run doesn't exist.
+        """
+        with Session(self.engine) as session:
+            # Check if pipeline run with the given ID exists
+            existing_run = session.exec(
+                select(PipelineRunSchema).where(PipelineRunSchema.id == run_id)
+            ).first()
+            if existing_run is None:
+                raise KeyError(
+                    f"Unable to delete pipeline run with ID {run_id}: "
+                    f"No pipeline run with this ID found."
+                )
+
+            # Delete the pipeline run
+            session.delete(existing_run)
+            session.commit()
+
+    def count_runs(self, workspace_id: Optional[UUID]) -> int:
+        """Count all pipeline runs, optionally within a workspace scope.
+
+        Args:
+            workspace_id: The workspace to use for counting pipeline runs
+
+        Returns:
+            The number of pipeline runs in the workspace.
+        """
+        return self._count_entity(
+            schema=PipelineRunSchema, workspace_id=workspace_id
+        )
+
+    # ----------------------------- Roles -----------------------------
+
+    def create_role(self, role: RoleRequest) -> RoleResponse:
+        """Creates a new role.
+
+        Args:
+            role: The role model to create.
+
+        Returns:
+            The newly created role.
+
+        Raises:
+            EntityExistsError: If a role with the given name already exists.
+        """
+        with Session(self.engine) as session:
+            # Check if role with the given name already exists
+            existing_role = session.exec(
+                select(RoleSchema).where(RoleSchema.name == role.name)
+            ).first()
+            if existing_role is not None:
+                raise EntityExistsError(
+                    f"Unable to create role '{role.name}': Role already exists."
+                )
+
+            # Create role
+            role_schema = RoleSchema.from_request(role)
+            session.add(role_schema)
+            session.commit()
+            # Add all permissions
+            for p in role.permissions:
+                session.add(
+                    RolePermissionSchema(name=p, role_id=role_schema.id)
+                )
+
+            session.commit()
+            return role_schema.to_model(hydrate=True)
+
+    def get_role(
+        self, role_name_or_id: Union[str, UUID], hydrate: bool = True
+    ) -> RoleResponse:
+        """Gets a specific role.
+
+        Args:
+            role_name_or_id: Name or ID of the role to get.
+            hydrate: Flag deciding whether to hydrate the output model(s)
+                by including metadata fields in the response.
+
+        Returns:
+            The requested role.
+        """
+        with Session(self.engine) as session:
+            role = self._get_role_schema(role_name_or_id, session=session)
+            return role.to_model(hydrate=hydrate)
+
+    def list_roles(
+        self,
+        role_filter_model: RoleFilter,
+        hydrate: bool = False,
+    ) -> Page[RoleResponse]:
+        """List all roles matching the given filter criteria.
+
+        Args:
+            role_filter_model: All filter parameters including pagination
+                params.
+            hydrate: Flag deciding whether to hydrate the output model(s)
+                by including metadata fields in the response.
+
+        Returns:
+            A list of all roles matching the filter criteria.
+        """
+        with Session(self.engine) as session:
+            query = select(RoleSchema)
+            return self.filter_and_paginate(
+                session=session,
+                query=query,
+                table=RoleSchema,
+                filter_model=role_filter_model,
+                hydrate=hydrate,
+            )
+
+    def update_role(
+        self, role_id: UUID, role_update: RoleUpdate
+    ) -> RoleResponse:
+        """Update an existing role.
+
+        Args:
+            role_id: The ID of the role to be updated.
+            role_update: The update to be applied to the role.
+
+        Returns:
+            The updated role.
+
+        Raises:
+            KeyError: if the role does not exist.
+            IllegalOperationError: if the role is a system role.
+        """
+        with Session(self.engine) as session:
+            existing_role = session.exec(
+                select(RoleSchema).where(RoleSchema.id == role_id)
+            ).first()
+
+            if existing_role is None:
+                raise KeyError(
+                    f"Unable to update role with id "
+                    f"'{role_id}': Found no"
+                    f"existing roles with this id."
+                )
+
+            if existing_role.name in [DEFAULT_ADMIN_ROLE, DEFAULT_GUEST_ROLE]:
+                raise IllegalOperationError(
+                    f"The built-in role '{existing_role.name}' cannot be "
+                    f"updated."
+                )
+
+            # The relationship table for roles behaves different from the other
+            #  ones. As such the required updates on the permissions have to be
+            #  done manually.
+            if "permissions" in role_update.__fields_set__:
+                existing_permissions = {
+                    p.name for p in existing_role.permissions
+                }
+
+                diff = existing_permissions.symmetric_difference(
+                    role_update.permissions
+                )
+
+                for permission in diff:
+                    if permission not in role_update.permissions:
+                        permission_to_delete = session.exec(
+                            select(RolePermissionSchema)
+                            .where(RolePermissionSchema.name == permission)
+                            .where(
+                                RolePermissionSchema.role_id
+                                == existing_role.id
+                            )
+                        ).one_or_none()
+                        session.delete(permission_to_delete)
+
+                    elif permission not in existing_permissions:
+                        session.add(
+                            RolePermissionSchema(
+                                name=permission, role_id=existing_role.id
+                            )
+                        )
+
+            # Update the role
+            existing_role.update(role_update=role_update)
+            session.add(existing_role)
+            session.commit()
+
+            session.commit()
+
+            # Refresh the Model that was just created
+            session.refresh(existing_role)
+            return existing_role.to_model(hydrate=True)
+
+    def delete_role(self, role_name_or_id: Union[str, UUID]) -> None:
+        """Deletes a role.
+
+        Args:
+            role_name_or_id: Name or ID of the role to delete.
+
+        Raises:
+            IllegalOperationError: If the role is still assigned to users or
+                the role is one of the built-in roles.
+        """
+        with Session(self.engine) as session:
+            role = self._get_role_schema(role_name_or_id, session=session)
+            if role.name in [DEFAULT_ADMIN_ROLE, DEFAULT_GUEST_ROLE]:
+                raise IllegalOperationError(
+                    f"The built-in role '{role.name}' cannot be deleted."
+                )
+            user_role = session.exec(
+                select(UserRoleAssignmentSchema).where(
+                    UserRoleAssignmentSchema.role_id == role.id
+                )
+            ).all()
+            team_role = session.exec(
+                select(TeamRoleAssignmentSchema).where(
+                    TeamRoleAssignmentSchema.role_id == role.id
+                )
+            ).all()
+
+            if len(user_role) > 0 or len(team_role) > 0:
+                raise IllegalOperationError(
+                    f"Role `{role.name}` of type cannot be "
+                    f"deleted as it is in use by multiple users and teams. "
+                    f"Before deleting this role make sure to remove all "
+                    f"instances where this role is used."
+                )
+            else:
+                # Delete role
+                session.delete(role)
+                session.commit()
+
+    # ----------------------------- Run Metadata -----------------------------
+
+    def create_run_metadata(
+        self, run_metadata: RunMetadataRequest
+    ) -> List[RunMetadataResponse]:
+        """Creates run metadata.
+
+        Args:
+            run_metadata: The run metadata to create.
+
+        Returns:
+            The created run metadata.
+        """
+        return_value: List[RunMetadataResponse] = []
+        with Session(self.engine) as session:
+            for key, value in run_metadata.values.items():
+                type_ = run_metadata.types[key]
+                run_metadata_schema = RunMetadataSchema(
+                    workspace_id=run_metadata.workspace,
+                    user_id=run_metadata.user,
+                    pipeline_run_id=run_metadata.pipeline_run_id,
+                    step_run_id=run_metadata.step_run_id,
+                    artifact_id=run_metadata.artifact_id,
+                    stack_component_id=run_metadata.stack_component_id,
+                    key=key,
+                    value=json.dumps(value),
+                    type=type_,
+                )
+                session.add(run_metadata_schema)
+                session.commit()
+                return_value.append(run_metadata_schema.to_model(hydrate=True))
+        return return_value
+
+    def get_run_metadata(
+        self, run_metadata_id: UUID, hydrate: bool = True
+    ) -> RunMetadataResponse:
+        """Gets run metadata with the given ID.
+
+        Args:
+            run_metadata_id: The ID of the run metadata to get.
+            hydrate: Flag deciding whether to hydrate the output model(s)
+                by including metadata fields in the response.
+
+        Returns:
+            The run metadata.
+
+        Raises:
+            KeyError: if the run metadata doesn't exist.
+        """
+        with Session(self.engine) as session:
+            run_metadata = session.exec(
+                select(RunMetadataSchema).where(
+                    RunMetadataSchema.id == run_metadata_id
+                )
+            ).first()
+            if run_metadata is None:
+                raise KeyError(
+                    f"Unable to get run metadata with ID "
+                    f"{run_metadata_id}: "
+                    f"No run metadata with this ID found."
+                )
+            return run_metadata.to_model(hydrate=hydrate)
+
+    def list_run_metadata(
+        self,
+        run_metadata_filter_model: RunMetadataFilter,
+        hydrate: bool = False,
+    ) -> Page[RunMetadataResponse]:
+        """List run metadata.
+
+        Args:
+            run_metadata_filter_model: All filter parameters including
+                pagination params.
+            hydrate: Flag deciding whether to hydrate the output model(s)
+                by including metadata fields in the response.
+
+        Returns:
+            The run metadata.
+        """
+        with Session(self.engine) as session:
+            query = select(RunMetadataSchema)
+            return self.filter_and_paginate(
+                session=session,
+                query=query,
+                table=RunMetadataSchema,
+                filter_model=run_metadata_filter_model,
+                hydrate=hydrate,
+            )
+
+    # ----------------------------- Schedules -----------------------------
+
+    def create_schedule(self, schedule: ScheduleRequest) -> ScheduleResponse:
+        """Creates a new schedule.
+
+        Args:
+            schedule: The schedule to create.
+
+        Returns:
+            The newly created schedule.
+        """
+        with Session(self.engine) as session:
+            new_schedule = ScheduleSchema.from_request(schedule)
+            session.add(new_schedule)
+            session.commit()
+            return new_schedule.to_model(hydrate=True)
+
+    def get_schedule(
+        self, schedule_id: UUID, hydrate: bool = True
+    ) -> ScheduleResponse:
+        """Get a schedule with a given ID.
+
+        Args:
+            schedule_id: ID of the schedule.
+            hydrate: Flag deciding whether to hydrate the output model(s)
+                by including metadata fields in the response.
+
+        Returns:
+            The schedule.
+
+        Raises:
+            KeyError: if the schedule does not exist.
+        """
+        with Session(self.engine) as session:
+            # Check if schedule with the given ID exists
+            schedule = session.exec(
+                select(ScheduleSchema).where(ScheduleSchema.id == schedule_id)
+            ).first()
+            if schedule is None:
+                raise KeyError(
+                    f"Unable to get schedule with ID '{schedule_id}': "
+                    "No schedule with this ID found."
+                )
+            return schedule.to_model(hydrate=hydrate)
+
+    def list_schedules(
+        self,
+        schedule_filter_model: ScheduleFilter,
+        hydrate: bool = False,
+    ) -> Page[ScheduleResponse]:
+        """List all schedules in the workspace.
+
+        Args:
+            schedule_filter_model: All filter parameters including pagination
+                params
+            hydrate: Flag deciding whether to hydrate the output model(s)
+                by including metadata fields in the response.
+
+        Returns:
+            A list of schedules.
+        """
+        with Session(self.engine) as session:
+            query = select(ScheduleSchema)
+            return self.filter_and_paginate(
+                session=session,
+                query=query,
+                table=ScheduleSchema,
+                filter_model=schedule_filter_model,
+                hydrate=hydrate,
+            )
+
+    def update_schedule(
+        self,
+        schedule_id: UUID,
+        schedule_update: ScheduleUpdate,
+    ) -> ScheduleResponse:
+        """Updates a schedule.
+
+        Args:
+            schedule_id: The ID of the schedule to be updated.
+            schedule_update: The update to be applied.
+
+        Returns:
+            The updated schedule.
+
+        Raises:
+            KeyError: if the schedule doesn't exist.
+        """
+        with Session(self.engine) as session:
+            # Check if schedule with the given ID exists
+            existing_schedule = session.exec(
+                select(ScheduleSchema).where(ScheduleSchema.id == schedule_id)
+            ).first()
+            if existing_schedule is None:
+                raise KeyError(
+                    f"Unable to update schedule with ID {schedule_id}: "
+                    f"No schedule with this ID found."
+                )
+
+            # Update the schedule
+            existing_schedule = existing_schedule.update(schedule_update)
+            session.add(existing_schedule)
+            session.commit()
+            return existing_schedule.to_model(hydrate=True)
+
+    def delete_schedule(self, schedule_id: UUID) -> None:
+        """Deletes a schedule.
+
+        Args:
+            schedule_id: The ID of the schedule to delete.
+
+        Raises:
+            KeyError: if the schedule doesn't exist.
+        """
+        with Session(self.engine) as session:
+            # Check if schedule with the given ID exists
+            schedule = session.exec(
+                select(ScheduleSchema).where(ScheduleSchema.id == schedule_id)
+            ).first()
+            if schedule is None:
+                raise KeyError(
+                    f"Unable to delete schedule with ID {schedule_id}: "
+                    f"No schedule with this ID found."
+                )
+
+            # Delete the schedule
+            session.delete(schedule)
+            session.commit()
+
+    # ------------------------- Service Accounts -------------------------
+
+    def create_service_account(
+        self, service_account: ServiceAccountRequest
+    ) -> ServiceAccountResponse:
+        """Creates a new service account.
+
+        Args:
+            service_account: Service account to be created.
+
+        Returns:
+            The newly created service account.
+
+        Raises:
+            EntityExistsError: If a user or service account with the given name
+                already exists.
+        """
+        with Session(self.engine) as session:
+            # Check if a service account with the given name already
+            # exists
+            try:
+                self._get_account_schema(
+                    service_account.name, session=session, service_account=True
+                )
+                raise EntityExistsError(
+                    f"Unable to create service account with name "
+                    f"'{service_account.name}': Found existing service "
+                    "account with this name."
+                )
+            except KeyError:
+                pass
+
+            # Create the service account
+            new_account = UserSchema.from_service_account_request(
+                service_account
+            )
+            session.add(new_account)
+            session.commit()
+
+            return new_account.to_service_account_model(hydrate=True)
+
+    def get_service_account(
+        self,
+        service_account_name_or_id: Union[str, UUID],
+        hydrate: bool = True,
+    ) -> ServiceAccountResponse:
+        """Gets a specific service account.
+
+        Raises a KeyError in case a service account with that id does not exist.
+
+        Args:
+            service_account_name_or_id: The name or ID of the service account to
+                get.
+            hydrate: Flag deciding whether to hydrate the output model(s)
+                by including metadata fields in the response.
+
+        Returns:
+            The requested service account, if it was found.
+        """
+        with Session(self.engine) as session:
+            account = self._get_account_schema(
+                service_account_name_or_id,
+                session=session,
+                service_account=True,
+            )
+
+            return account.to_service_account_model(hydrate=hydrate)
+
+    def list_service_accounts(
+        self,
+        filter_model: ServiceAccountFilter,
+        hydrate: bool = False,
+    ) -> Page[ServiceAccountResponse]:
+        """List all service accounts.
+
+        Args:
+            filter_model: All filter parameters including pagination
+                params.
+            hydrate: Flag deciding whether to hydrate the output model(s)
+                by including metadata fields in the response.
+
+        Returns:
+            A list of filtered service accounts.
+        """
+        with Session(self.engine) as session:
+            query = select(UserSchema)
+            paged_service_accounts: Page[
+                ServiceAccountResponse
+            ] = self.filter_and_paginate(
+                session=session,
+                query=query,
+                table=UserSchema,
+                filter_model=filter_model,
+                custom_schema_to_model_conversion=lambda user: user.to_service_account_model(
+                    hydrate=hydrate
+                ),
+                hydrate=hydrate,
+            )
+            return paged_service_accounts
+
+    def update_service_account(
+        self,
+        service_account_name_or_id: Union[str, UUID],
+        service_account_update: ServiceAccountUpdate,
+    ) -> ServiceAccountResponse:
+        """Updates an existing service account.
+
+        Args:
+            service_account_name_or_id: The name or the ID of the service
+                account to update.
+            service_account_update: The update to be applied to the service
+                account.
+
+        Returns:
+            The updated service account.
+
+        Raises:
+            EntityExistsError: If a user or service account with the given name
+                already exists.
+        """
+        with Session(self.engine) as session:
+            existing_service_account = self._get_account_schema(
+                service_account_name_or_id,
+                session=session,
+                service_account=True,
+            )
+
+            if (
+                service_account_update.name is not None
+                and service_account_update.name
+                != existing_service_account.name
+            ):
+                try:
+                    self._get_account_schema(
+                        service_account_update.name,
+                        session=session,
+                        service_account=True,
+                    )
+                    raise EntityExistsError(
+                        f"Unable to update service account with name "
+                        f"'{service_account_update.name}': Found an existing "
+                        "service account with this name."
+                    )
+                except KeyError:
+                    pass
+
+            existing_service_account.update_service_account(
+                service_account_update=service_account_update
+            )
+            session.add(existing_service_account)
+            session.commit()
+
+            # Refresh the Model that was just created
+            session.refresh(existing_service_account)
+            return existing_service_account.to_service_account_model(
+                hydrate=True
+            )
+
+    def delete_service_account(
+        self,
+        service_account_name_or_id: Union[str, UUID],
+    ) -> None:
+        """Delete a service account.
+
+        Args:
+            service_account_name_or_id: The name or the ID of the service
+                account to delete.
+
+        Raises:
+            IllegalOperationError: if the service account has already been used
+                to create other resources.
+        """
+        with Session(self.engine) as session:
+            service_account = self._get_account_schema(
+                service_account_name_or_id,
+                session=session,
+                service_account=True,
+            )
+            # Check if the service account has any resources associated with it
+            # and raise an error if it does.
+            if self._account_owns_resources(service_account, session=session):
+                raise IllegalOperationError(
+                    "The service account has already been used to create "
+                    "other resources that it now owns and therefore cannot be "
+                    "deleted. Please delete all resources owned by the service "
+                    "account or consider deactivating it instead."
+                )
+
+            session.delete(service_account)
+            session.commit()
+
+    # --------------------------- Service Connectors ---------------------------
+
+    @track_decorator(AnalyticsEvent.CREATED_SERVICE_CONNECTOR)
+    def create_service_connector(
+        self, service_connector: ServiceConnectorRequest
+    ) -> ServiceConnectorResponse:
+        """Creates a new service connector.
+
+        Args:
+            service_connector: Service connector to be created.
+
+        Returns:
+            The newly created service connector.
+
+        Raises:
+            Exception: If anything goes wrong during the creation of the
+                service connector.
+        """
+        # If the connector type is locally available, we validate the request
+        # against the connector type schema before storing it in the database
+        if service_connector_registry.is_registered(service_connector.type):
+            connector_type = (
+                service_connector_registry.get_service_connector_type(
+                    service_connector.type
+                )
+            )
+            service_connector.validate_and_configure_resources(
+                connector_type=connector_type,
+                resource_types=service_connector.resource_types,
+                resource_id=service_connector.resource_id,
+                configuration=service_connector.configuration,
+                secrets=service_connector.secrets,
+            )
+
+        with Session(self.engine) as session:
+            self._fail_if_service_connector_with_name_exists_for_user(
+                name=service_connector.name,
+                user_id=service_connector.user,
+                workspace_id=service_connector.workspace,
+                session=session,
+            )
+
+            if service_connector.is_shared:
+                self._fail_if_service_connector_with_name_already_shared(
+                    name=service_connector.name,
+                    workspace_id=service_connector.workspace,
+                    session=session,
+                )
+
+            # Create the secret
+            secret_id = self._create_connector_secret(
+                connector_name=service_connector.name,
+                user=service_connector.user,
+                workspace=service_connector.workspace,
+                is_shared=service_connector.is_shared,
+                secrets=service_connector.secrets,
+            )
+            try:
+                # Create the service connector
+                new_service_connector = ServiceConnectorSchema.from_request(
+                    service_connector,
+                    secret_id=secret_id,
+                )
+
+                session.add(new_service_connector)
+                session.commit()
+
+                session.refresh(new_service_connector)
+            except Exception:
+                # Delete the secret if it was created
+                if secret_id and self.secrets_store:
+                    try:
+                        self.secrets_store.delete_secret(secret_id)
+                    except Exception:
+                        # Ignore any errors that occur while deleting the
+                        # secret
+                        pass
+
+                raise
+
+            connector = new_service_connector.to_model(hydrate=True)
+            self._populate_connector_type(connector)
+            return connector
+
+    def get_service_connector(
+        self, service_connector_id: UUID, hydrate: bool = True
+    ) -> ServiceConnectorResponse:
+        """Gets a specific service connector.
+
+        Args:
+            service_connector_id: The ID of the service connector to get.
+            hydrate: Flag deciding whether to hydrate the output model(s)
+                by including metadata fields in the response.
+
+        Returns:
+            The requested service connector, if it was found.
+
+        Raises:
+            KeyError: If no service connector with the given ID exists.
+        """
+        with Session(self.engine) as session:
+            service_connector = session.exec(
+                select(ServiceConnectorSchema).where(
+                    ServiceConnectorSchema.id == service_connector_id
+                )
+            ).first()
+
+            if service_connector is None:
+                raise KeyError(
+                    f"Service connector with ID {service_connector_id} not "
+                    "found."
+                )
+
+            connector = service_connector.to_model(hydrate=hydrate)
+            self._populate_connector_type(connector)
+            return connector
+
+    def list_service_connectors(
+        self,
+        filter_model: ServiceConnectorFilter,
+        hydrate: bool = False,
+    ) -> Page[ServiceConnectorResponse]:
+        """List all service connectors.
+
+        Args:
+            filter_model: All filter parameters including pagination
+                params.
+            hydrate: Flag deciding whether to hydrate the output model(s)
+                by including metadata fields in the response.
+
+        Returns:
+            A page of all service connectors.
+        """
+
+        def fetch_connectors(
+            session: Session,
+            query: Union[
+                Select[ServiceConnectorSchema],
+                SelectOfScalar[ServiceConnectorSchema],
+            ],
+            filter_model: BaseFilter,
+        ) -> List[ServiceConnectorSchema]:
+            """Custom fetch function for connector filtering and pagination.
+
+            Applies resource type and label filters to the query.
+
+            Args:
+                session: The database session.
+                query: The query to filter.
+                filter_model: The filter model.
+
+            Returns:
+                The filtered and paginated results.
+            """
+            assert isinstance(filter_model, ServiceConnectorFilter)
+            items = self._list_filtered_service_connectors(
+                session=session, query=query, filter_model=filter_model
+            )
+
+            return items
+
+        with Session(self.engine) as session:
+            query = select(ServiceConnectorSchema)
+            paged_connectors: Page[
+                ServiceConnectorResponse
+            ] = self.filter_and_paginate(
+                session=session,
+                query=query,
+                table=ServiceConnectorSchema,
+                filter_model=filter_model,
+                custom_fetch=fetch_connectors,
+                hydrate=hydrate,
+            )
+
+            self._populate_connector_type(*paged_connectors.items)
+            return paged_connectors
+
+    def update_service_connector(
+        self, service_connector_id: UUID, update: ServiceConnectorUpdate
+    ) -> ServiceConnectorResponse:
+        """Updates an existing service connector.
+
+        The update model contains the fields to be updated. If a field value is
+        set to None in the model, the field is not updated, but there are
+        special rules concerning some fields:
+
+        * the `configuration` and `secrets` fields together represent a full
+        valid configuration update, not just a partial update. If either is
+        set (i.e. not None) in the update, their values are merged together and
+        will replace the existing configuration and secrets values.
+        * the `resource_id` field value is also a full replacement value: if set
+        to `None`, the resource ID is removed from the service connector.
+        * the `expiration_seconds` field value is also a full replacement value:
+        if set to `None`, the expiration is removed from the service connector.
+        * the `secret_id` field value in the update is ignored, given that
+        secrets are managed internally by the ZenML store.
+        * the `labels` field is also a full labels update: if set (i.e. not
+        `None`), all existing labels are removed and replaced by the new labels
+        in the update.
+
+        Args:
+            service_connector_id: The ID of the service connector to update.
+            update: The update to be applied to the service connector.
+
+        Returns:
+            The updated service connector.
+
+        Raises:
+            KeyError: If no service connector with the given ID exists.
+            IllegalOperationError: If the service connector is referenced by
+                one or more stack components and the update would change the
+                connector type, resource type or resource ID.
+        """
+        with Session(self.engine) as session:
+            existing_connector = session.exec(
+                select(ServiceConnectorSchema).where(
+                    ServiceConnectorSchema.id == service_connector_id
+                )
+            ).first()
+
+            if existing_connector is None:
+                raise KeyError(
+                    f"Unable to update service connector with ID "
+                    f"'{service_connector_id}': Found no existing service "
+                    "connector with this ID."
+                )
+
+            # In case of a renaming update, make sure no service connector uses
+            # that name already
+            if update.name:
+                if (
+                    existing_connector.name != update.name
+                    and existing_connector.user_id is not None
+                ):
+                    self._fail_if_service_connector_with_name_exists_for_user(
+                        name=update.name,
+                        workspace_id=existing_connector.workspace_id,
+                        user_id=existing_connector.user_id,
+                        session=session,
+                    )
+
+            # Check if service connector update makes the service connector a
+            # shared service connector
+            # In that case, check if a service connector with the same name is
+            # already shared within the workspace
+            if update.is_shared is not None:
+                if not existing_connector.is_shared and update.is_shared:
+                    self._fail_if_service_connector_with_name_already_shared(
+                        name=update.name or existing_connector.name,
+                        workspace_id=existing_connector.workspace_id,
+                        session=session,
+                    )
+
+            existing_connector_model = existing_connector.to_model(
+                hydrate=True
+            )
+
+            if len(existing_connector.components):
+                # If the service connector is already used in one or more
+                # stack components, the update is no longer allowed to change
+                # the service connector's authentication method, connector type,
+                # resource type, or resource ID
+                if (
+                    update.connector_type
+                    and update.type != existing_connector_model.connector_type
+                ):
+                    raise IllegalOperationError(
+                        "The service type of a service connector that is "
+                        "already actively used in one or more stack components "
+                        "cannot be changed."
+                    )
+
+                if (
+                    update.auth_method
+                    and update.auth_method
+                    != existing_connector_model.auth_method
+                ):
+                    raise IllegalOperationError(
+                        "The authentication method of a service connector that "
+                        "is already actively used in one or more stack "
+                        "components cannot be changed."
+                    )
+
+                if (
+                    update.resource_types
+                    and update.resource_types
+                    != existing_connector_model.resource_types
+                ):
+                    raise IllegalOperationError(
+                        "The resource type of a service connector that is "
+                        "already actively used in one or more stack components "
+                        "cannot be changed."
+                    )
+
+                # The resource ID field cannot be used as a partial update: if
+                # set to None, the existing resource ID is also removed
+                if update.resource_id != existing_connector_model.resource_id:
+                    raise IllegalOperationError(
+                        "The resource ID of a service connector that is "
+                        "already actively used in one or more stack components "
+                        "cannot be changed."
+                    )
+
+            # If the connector type is locally available, we validate the update
+            # against the connector type schema before storing it in the
+            # database
+            if service_connector_registry.is_registered(
+                existing_connector.connector_type
+            ):
+                connector_type = (
+                    service_connector_registry.get_service_connector_type(
+                        existing_connector.connector_type
+                    )
+                )
+                # We need the auth method to be set to be able to validate the
+                # configuration
+                update.auth_method = (
+                    update.auth_method or existing_connector_model.auth_method
+                )
+                # Validate the configuration update. If the configuration or
+                # secrets fields are set, together they are merged into a
+                # full configuration that is validated against the connector
+                # type schema and replaces the existing configuration and
+                # secrets values
+                update.validate_and_configure_resources(
+                    connector_type=connector_type,
+                    resource_types=update.resource_types,
+                    resource_id=update.resource_id,
+                    configuration=update.configuration,
+                    secrets=update.secrets,
+                )
+
+            # Update secret
+            secret_id = self._update_connector_secret(
+                existing_connector=existing_connector_model,
+                updated_connector=update,
+            )
+
+            existing_connector.update(
+                connector_update=update, secret_id=secret_id
+            )
+            session.add(existing_connector)
+            session.commit()
+
+            connector = existing_connector.to_model(hydrate=True)
+            self._populate_connector_type(connector)
+            return connector
+
+    def delete_service_connector(self, service_connector_id: UUID) -> None:
+        """Deletes a service connector.
+
+        Args:
+            service_connector_id: The ID of the service connector to delete.
+
+        Raises:
+            KeyError: If no service connector with the given ID exists.
+            IllegalOperationError: If the service connector is still referenced
+                by one or more stack components.
+        """
+        with Session(self.engine) as session:
+            try:
+                service_connector = session.exec(
+                    select(ServiceConnectorSchema).where(
+                        ServiceConnectorSchema.id == service_connector_id
+                    )
+                ).one()
+
+                if service_connector is None:
+                    raise KeyError(
+                        f"Service connector with ID {service_connector_id} not "
+                        "found."
+                    )
+
+                if len(service_connector.components) > 0:
+                    raise IllegalOperationError(
+                        f"Service connector with ID {service_connector_id} "
+                        f"cannot be deleted as it is still referenced by "
+                        f"{len(service_connector.components)} "
+                        "stack components. Before deleting this service "
+                        "connector, make sure to remove it from all stack "
+                        "components."
+                    )
+                else:
+                    session.delete(service_connector)
+
+                if service_connector.secret_id and self.secrets_store:
+                    try:
+                        self.secrets_store.delete_secret(
+                            service_connector.secret_id
+                        )
+                    except KeyError:
+                        # If the secret doesn't exist anymore, we can ignore
+                        # this error
+                        pass
+            except NoResultFound as error:
+                raise KeyError from error
+
+            session.commit()
+
+    @staticmethod
+    def _fail_if_service_connector_with_name_exists_for_user(
+        name: str,
+        workspace_id: UUID,
+        user_id: UUID,
+        session: Session,
+    ) -> None:
+        """Raise an exception if a service connector with same name exists.
+
+        Args:
+            name: The name of the service connector
+            workspace_id: The ID of the workspace
+            user_id: The ID of the user
+            session: The Session
+
+        Returns:
+            None
+
+        Raises:
+            EntityExistsError: If a service connector with the given name is
+                already owned by the user
+        """
+        assert user_id
+        # Check if service connector with the same domain key (name, workspace,
+        # owner) already exists
+        existing_domain_connector = session.exec(
+            select(ServiceConnectorSchema)
+            .where(ServiceConnectorSchema.name == name)
+            .where(ServiceConnectorSchema.workspace_id == workspace_id)
+            .where(ServiceConnectorSchema.user_id == user_id)
+        ).first()
+        if existing_domain_connector is not None:
+            # Theoretically the user schema is optional, in this case there is
+            #  no way that it will be None
+            assert existing_domain_connector.user
+            raise EntityExistsError(
+                f"Unable to register service connector with name '{name}': "
+                "Found an existing service connector with the same name in the "
+                f"same workspace, '{existing_domain_connector.workspace.name}', "
+                "owned by the same user, "
+                f"{existing_domain_connector.user.name}'."
+            )
+        return None
+
+    @staticmethod
+    def _fail_if_service_connector_with_name_already_shared(
+        name: str,
+        workspace_id: UUID,
+        session: Session,
+    ) -> None:
+        """Raise an exception if a service connector with same name is already shared.
+
+        Args:
+            name: The name of the service connector
+            workspace_id: The ID of the workspace
+            session: The Session
+
+        Raises:
+            EntityExistsError: If a service connector with the given name is
+                already shared by another user
+        """
+        # Check if a service connector with the same name is already shared
+        # within the workspace
+        is_shared = True
+        existing_shared_connector = session.exec(
+            select(ServiceConnectorSchema)
+            .where(ServiceConnectorSchema.name == name)
+            .where(ServiceConnectorSchema.workspace_id == workspace_id)
+            .where(ServiceConnectorSchema.is_shared == is_shared)
+        ).first()
+        if existing_shared_connector is not None:
+            raise EntityExistsError(
+                f"Unable to share service connector with name '{name}': Found "
+                "an existing shared service connector with the same name in "
+                f"workspace '{workspace_id}'."
+            )
+
+    def _create_connector_secret(
+        self,
+        connector_name: str,
+        user: UUID,
+        workspace: UUID,
+        is_shared: bool,
+        secrets: Optional[Dict[str, Optional[SecretStr]]],
+    ) -> Optional[UUID]:
+        """Creates a new secret to store the service connector secret credentials.
+
+        Args:
+            connector_name: The name of the service connector for which to
+                create a secret.
+            user: The ID of the user who owns the service connector.
+            workspace: The ID of the workspace in which the service connector
+                is registered.
+            is_shared: Whether the service connector is shared.
+            secrets: The secret credentials to store.
+
+        Returns:
+            The ID of the newly created secret or None, if the service connector
+            does not contain any secret credentials.
+
+        Raises:
+            NotImplementedError: If a secrets store is not configured or
+                supported.
+        """
+        if not secrets:
+            return None
+
+        if not self.secrets_store:
+            raise NotImplementedError(
+                "A secrets store is not configured or supported."
+            )
+
+        # Generate a unique name for the secret
+        # Replace all non-alphanumeric characters with a dash because
+        # the secret name must be a valid DNS subdomain name in some
+        # secrets stores
+        connector_name = re.sub(r"[^a-zA-Z0-9-]", "-", connector_name)
+        # Generate unique names using a random suffix until we find a name
+        # that is not already in use
+        while True:
+            secret_name = f"connector-{connector_name}-{random_str(4)}".lower()
+            existing_secrets = self.secrets_store.list_secrets(
+                SecretFilterModel(
+                    name=secret_name,
+                )
+            )
+            if not existing_secrets.size:
+                try:
+                    return self.secrets_store.create_secret(
+                        SecretRequestModel(
+                            name=secret_name,
+                            user=user,
+                            workspace=workspace,
+                            scope=SecretScope.WORKSPACE
+                            if is_shared
+                            else SecretScope.USER,
+                            values=secrets,
+                        )
+                    ).id
+                except KeyError:
+                    # The secret already exists, try again
+                    continue
+
+    @staticmethod
+    def _populate_connector_type(
+        *service_connectors: ServiceConnectorResponse,
+    ) -> None:
+        """Populates the connector type of the given service connectors.
+
+        If the connector type is not locally available, the connector type
+        field is left as is.
+
+        Args:
+            service_connectors: The service connectors to populate.
+        """
+        for service_connector in service_connectors:
+            if not service_connector_registry.is_registered(
+                service_connector.type
+            ):
+                continue
+            service_connector.set_connector_type(
+                service_connector_registry.get_service_connector_type(
+                    service_connector.type
+                )
+            )
+
+    @staticmethod
+    def _list_filtered_service_connectors(
+        session: Session,
+        query: Union[
+            Select[ServiceConnectorSchema],
+            SelectOfScalar[ServiceConnectorSchema],
+        ],
+        filter_model: ServiceConnectorFilter,
+    ) -> List[ServiceConnectorSchema]:
+        """Refine a service connector query.
+
+        Applies resource type and label filters to the query.
+
+        Args:
+            session: The database session.
+            query: The query to filter.
+            filter_model: The filter model.
+
+        Returns:
+            The filtered list of service connectors.
+        """
+        items: List[ServiceConnectorSchema] = (
+            session.exec(query).unique().all()
+        )
+
+        # filter out items that don't match the resource type
+        if filter_model.resource_type:
+            items = [
+                item
+                for item in items
+                if filter_model.resource_type in item.resource_types_list
+            ]
+
+        # filter out items that don't match the labels
+        if filter_model.labels:
+            items = [
+                item for item in items if item.has_labels(filter_model.labels)
+            ]
+
+        return items
+
+    def _update_connector_secret(
+        self,
+        existing_connector: ServiceConnectorResponse,
+        updated_connector: ServiceConnectorUpdate,
+    ) -> Optional[UUID]:
+        """Updates the secret for a service connector.
+
+        If the secrets field in the service connector update is set (i.e. not
+        None), the existing secret, if any, is replaced. If the secrets field is
+        set to an empty dict, the existing secret is deleted.
+
+        Args:
+            existing_connector: Existing service connector for which to update a
+                secret.
+            updated_connector: Updated service connector.
+
+        Returns:
+            The ID of the updated secret or None, if the new service connector
+            does not contain any secret credentials.
+
+        Raises:
+            NotImplementedError: If a secrets store is not configured or
+                supported.
+        """
+        if not self.secrets_store:
+            raise NotImplementedError(
+                "A secrets store is not configured or supported."
+            )
+
+        is_shared = (
+            existing_connector.is_shared
+            if updated_connector.is_shared is None
+            else updated_connector.is_shared
+        )
+        scope_changed = is_shared != existing_connector.is_shared
+
+        if updated_connector.secrets is None:
+            if scope_changed and existing_connector.secret_id:
+                # Update the scope of the existing secret
+                self.secrets_store.update_secret(
+                    secret_id=existing_connector.secret_id,
+                    secret_update=SecretUpdateModel(  # type: ignore[call-arg]
+                        scope=SecretScope.WORKSPACE
+                        if is_shared
+                        else SecretScope.USER,
+                    ),
+                )
+
+            # If the connector update does not contain a secrets update, keep
+            # the existing secret (if any)
+            return existing_connector.secret_id
+
+        # Delete the existing secret (if any), to be replaced by the new secret
+        if existing_connector.secret_id:
+            try:
+                self.secrets_store.delete_secret(existing_connector.secret_id)
+            except KeyError:
+                # Ignore if the secret no longer exists
+                pass
+
+        # If the new service connector does not contain any secret credentials,
+        # return None
+        if not updated_connector.secrets:
+            return None
+
+        assert existing_connector.user is not None
+        # A secret does not exist yet, create a new one
+        return self._create_connector_secret(
+            connector_name=updated_connector.name or existing_connector.name,
+            user=existing_connector.user.id,
+            workspace=existing_connector.workspace.id,
+            is_shared=is_shared,
+            secrets=updated_connector.secrets,
+        )
+
+    def verify_service_connector_config(
+        self,
+        service_connector: ServiceConnectorRequest,
+        list_resources: bool = True,
+    ) -> ServiceConnectorResourcesModel:
+        """Verifies if a service connector configuration has access to resources.
+
+        Args:
+            service_connector: The service connector configuration to verify.
+            list_resources: If True, the list of all resources accessible
+                through the service connector is returned.
+
+        Returns:
+            The list of resources that the service connector configuration has
+            access to.
+        """
+        connector_instance = service_connector_registry.instantiate_connector(
+            model=service_connector
+        )
+        return connector_instance.verify(list_resources=list_resources)
+
+    def verify_service_connector(
+        self,
+        service_connector_id: UUID,
+        resource_type: Optional[str] = None,
+        resource_id: Optional[str] = None,
+        list_resources: bool = True,
+    ) -> ServiceConnectorResourcesModel:
+        """Verifies if a service connector instance has access to one or more resources.
+
+        Args:
+            service_connector_id: The ID of the service connector to verify.
+            resource_type: The type of resource to verify access to.
+            resource_id: The ID of the resource to verify access to.
+            list_resources: If True, the list of all resources accessible
+                through the service connector and matching the supplied resource
+                type and ID are returned.
+
+        Returns:
+            The list of resources that the service connector has access to,
+            scoped to the supplied resource type and ID, if provided.
+        """
+        connector = self.get_service_connector(service_connector_id)
+
+        connector_instance = service_connector_registry.instantiate_connector(
+            model=connector
+        )
+
+        return connector_instance.verify(
+            resource_type=resource_type,
+            resource_id=resource_id,
+            list_resources=list_resources,
+        )
+
+    def get_service_connector_client(
+        self,
+        service_connector_id: UUID,
+        resource_type: Optional[str] = None,
+        resource_id: Optional[str] = None,
+    ) -> ServiceConnectorResponse:
+        """Get a service connector client for a service connector and given resource.
+
+        Args:
+            service_connector_id: The ID of the base service connector to use.
+            resource_type: The type of resource to get a client for.
+            resource_id: The ID of the resource to get a client for.
+
+        Returns:
+            A service connector client that can be used to access the given
+            resource.
+        """
+        connector = self.get_service_connector(service_connector_id)
+
+        connector_instance = service_connector_registry.instantiate_connector(
+            model=connector
+        )
+
+        # Fetch the connector client
+        connector_client = connector_instance.get_connector_client(
+            resource_type=resource_type,
+            resource_id=resource_id,
+        )
+
+        # Return the model for the connector client
+        connector = connector_client.to_response_model(
+            user=connector.user,
+            workspace=connector.workspace,
+            is_shared=connector.is_shared,
+            description=connector.description,
+            labels=connector.labels,
+        )
+
+        self._populate_connector_type(connector)
+
+        return connector
+
+    def list_service_connector_resources(
+        self,
+        user_name_or_id: Union[str, UUID],
+        workspace_name_or_id: Union[str, UUID],
+        connector_type: Optional[str] = None,
+        resource_type: Optional[str] = None,
+        resource_id: Optional[str] = None,
+    ) -> List[ServiceConnectorResourcesModel]:
+        """List resources that can be accessed by service connectors.
+
+        Args:
+            user_name_or_id: The name or ID of the user to scope to.
+            workspace_name_or_id: The name or ID of the workspace to scope to.
+            connector_type: The type of service connector to scope to.
+            resource_type: The type of resource to scope to.
+            resource_id: The ID of the resource to scope to.
+
+        Returns:
+            The matching list of resources that available service
+            connectors have access to.
+        """
+        user = self.get_user(user_name_or_id)
+        workspace = self.get_workspace(workspace_name_or_id)
+        connector_filter_model = ServiceConnectorFilter(
+            connector_type=connector_type,
+            resource_type=resource_type,
+            is_shared=True,
+            workspace_id=workspace.id,
+        )
+
+        shared_connectors = self.list_service_connectors(
+            filter_model=connector_filter_model
+        ).items
+
+        connector_filter_model = ServiceConnectorFilter(
+            connector_type=connector_type,
+            resource_type=resource_type,
+            is_shared=False,
+            user_id=user.id,
+            workspace_id=workspace.id,
+        )
+
+        private_connectors = self.list_service_connectors(
+            filter_model=connector_filter_model
+        ).items
+
         resource_list: List[ServiceConnectorResourcesModel] = []
->>>>>>> e17f4d3a
 
         for connector in list(shared_connectors) + list(private_connectors):
             if not service_connector_registry.is_registered(connector.type):
