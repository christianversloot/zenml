#  Copyright (c) ZenML GmbH 2022. All Rights Reserved.
#
#  Licensed under the Apache License, Version 2.0 (the "License");
#  you may not use this file except in compliance with the License.
#  You may obtain a copy of the License at:
#
#       https://www.apache.org/licenses/LICENSE-2.0
#
#  Unless required by applicable law or agreed to in writing, software
#  distributed under the License is distributed on an "AS IS" BASIS,
#  WITHOUT WARRANTIES OR CONDITIONS OF ANY KIND, either express
#  or implied. See the License for the specific language governing
#  permissions and limitations under the License.
"""Endpoint definitions for projects."""
from typing import List, Optional, Union

from fastapi import APIRouter, Depends

from zenml.constants import (
    FLAVORS,
    PIPELINES,
    PROJECTS,
    STACK_COMPONENTS,
    STACKS,
    VERSION_1,
)
from zenml.models import (
    ComponentModel,
    FlavorModel,
    PipelineModel,
    ProjectModel,
    StackModel,
)
from zenml.models.component_models import HydratedComponentModel
from zenml.models.pipeline_models import HydratedPipelineModel
from zenml.models.stack_models import HydratedStackModel
from zenml.utils.uuid_utils import parse_name_or_uuid
from zenml.zen_server.auth import AuthContext, authorize
from zenml.zen_server.models import CreatePipelineModel
from zenml.zen_server.models.projects_models import (
    CreateProjectModel,
    UpdateProjectModel,
)
from zenml.zen_server.models.stack_models import CreateStackModel
from zenml.zen_server.utils import error_response, handle_exceptions, zen_store

router = APIRouter(
    prefix=VERSION_1 + PROJECTS,
    tags=["projects"],
    dependencies=[Depends(authorize)],
    responses={401: error_response},
)


@router.get(
    "/",
    response_model=List[ProjectModel],
    responses={401: error_response, 404: error_response, 422: error_response},
)
@handle_exceptions
async def list_projects() -> List[ProjectModel]:
    """Lists all projects in the organization.

    Returns:
        A list of projects.

    Raises:
        401 error: when not authorized to login
        404 error: when trigger does not exist
        422 error: when unable to validate input
    """
    return zen_store.list_projects()


@router.post(
    "/",
    response_model=ProjectModel,
    responses={401: error_response, 409: error_response, 422: error_response},
)
@handle_exceptions
async def create_project(project: CreateProjectModel) -> ProjectModel:
    """Creates a project based on the requestBody.

    # noqa: DAR401

    Args:
        project: Project to create.

    Returns:
        The created project.

    Raises:
        conflict: when project already exists
        401 error: when not authorized to login
        409 error: when trigger does not exist
        422 error: when unable to validate input
    """
    return zen_store.create_project(project=project.to_model())


@router.get(
    "/{project_name_or_id}",
    response_model=ProjectModel,
    responses={401: error_response, 404: error_response, 422: error_response},
)
@handle_exceptions
async def get_project(project_name_or_id: str) -> ProjectModel:
    """Get a project for given name.

    # noqa: DAR401

    Args:
        project_name_or_id: Name or ID of the project.

    Returns:
        The requested project.

    Raises:
        not_found: when project does not exist
        401 error: when not authorized to login
        404 error: when trigger does not exist
        422 error: when unable to validate input
    """
    return zen_store.get_project(
        project_name_or_id=parse_name_or_uuid(project_name_or_id)
    )


@router.put(
    "/{project_name_or_id}",
    response_model=ProjectModel,
    responses={401: error_response, 404: error_response, 422: error_response},
)
@handle_exceptions
async def update_project(
    project_name_or_id: str, project_update: UpdateProjectModel
) -> ProjectModel:
    """Get a project for given name.

    # noqa: DAR401

    Args:
        project_name_or_id: Name or ID of the project to update.
        project_update: the project to use to update

    Returns:
        The updated project.

    Raises:
        not_found: when project does not exist
        401 error: when not authorized to login
        404 error: when trigger does not exist
        422 error: when unable to validate input
    """
    project_in_db = zen_store.get_project(
        parse_name_or_uuid(project_name_or_id)
    )

    return zen_store.update_project(
        project=project_update.apply_to_model(project_in_db),
    )


@router.delete(
    "/{project_name_or_id}",
    responses={401: error_response, 404: error_response, 422: error_response},
)
@handle_exceptions
async def delete_project(project_name_or_id: str) -> None:
    """Deletes a project.

    Args:
        project_name_or_id: Name or ID of the project.

    Raises:
        401 error: when not authorized to login
        404 error: when trigger does not exist
        422 error: when unable to validate input
    """
    zen_store.delete_project(
        project_name_or_id=parse_name_or_uuid(project_name_or_id)
    )


@router.get(
    "/{project_name_or_id}" + STACKS,
    response_model=Union[List[HydratedStackModel], List[StackModel]],
    responses={401: error_response, 404: error_response, 422: error_response},
)
@handle_exceptions
async def get_project_stacks(
    project_name_or_id: str,
    user_name_or_id: Optional[str] = None,
    stack_name: Optional[str] = None,
    is_shared: Optional[bool] = None,
    hydrated: bool = True,
) -> Union[List[HydratedStackModel], List[StackModel]]:
    """Get stacks that are part of a specific project.

    # noqa: DAR401

    Args:
        project_name_or_id: Name or ID of the project.
        user_name_or_id: Optionally filter by name or ID of the user.
        stack_name: Optionally filter by stack name
        is_shared: Optionally filter by shared status of the stack
        hydrated: Defines if stack components, users and projects will be
                  included by reference (FALSE) or as model (TRUE)

    Returns:
        All stacks part of the specified project.

    Raises:
        not_found: when project does not exist
        401 error: when not authorized to login
        404 error: when trigger does not exist
        422 error: when unable to validate input
    """
    stacks_list = zen_store.list_stacks(
        project_name_or_id=parse_name_or_uuid(project_name_or_id),
        user_name_or_id=parse_name_or_uuid(user_name_or_id),
        is_shared=is_shared,
        name=stack_name,
    )
    if hydrated:
        return [stack.to_hydrated_model() for stack in stacks_list]
    else:
        return stacks_list


@router.post(
    "/{project_name_or_id}" + STACKS,
    response_model=Union[HydratedStackModel, StackModel],
    responses={401: error_response, 409: error_response, 422: error_response},
)
@handle_exceptions
async def create_stack(
    project_name_or_id: str,
    stack: CreateStackModel,
    hydrated: bool = True,
    auth_context: AuthContext = Depends(authorize),
) -> Union[HydratedStackModel, StackModel]:
    """Creates a stack for a particular project.

    Args:
        project_name_or_id: Name or ID of the project.
        stack: Stack to register.
        hydrated: Defines if stack components, users and projects will be
                  included by reference (FALSE) or as model (TRUE)

    Returns:
        The created stack.

    Raises:
        conflict: when an identical stack already exists
        401 error: when not authorized to login
        409 error: when trigger does not exist
        422 error: when unable to validate input
    """
    project = zen_store.get_project(parse_name_or_uuid(project_name_or_id))
    full_stack = stack.to_model(
        project=project.id,
        user=auth_context.user.id,
    )

    created_stack = zen_store.register_stack(stack=full_stack)
    if hydrated:
        return created_stack.to_hydrated_model()
    else:
        return created_stack


@router.get(
    "/{project_name_or_id}" + STACK_COMPONENTS,
    response_model=Union[List[ComponentModel], List[HydratedComponentModel]],
    responses={401: error_response, 404: error_response, 422: error_response},
)
@handle_exceptions
async def list_project_stack_components(
    project_name_or_id: str,
    user_name_or_id: Optional[str] = None,
    component_type: Optional[str] = None,
    component_name: Optional[str] = None,
    is_shared: Optional[bool] = None,
    hydrated: bool = True,
) -> Union[List[ComponentModel], List[HydratedComponentModel]]:
    """List stack components that are part of a specific project.

    # noqa: DAR401

    Args:
        project_name_or_id: Name or ID of the project.
        user_name_or_id: Optionally filter by name or ID of the user.
        component_name: Optionally filter by component name
        component_type: Optionally filter by component type
        is_shared: Optionally filter by shared status of the component
        hydrated: Defines if users and projects will be
                  included by reference (FALSE) or as model (TRUE)

    Returns:
        All stack components part of the specified project.

    Raises:
        401 error: when not authorized to login
        404 error: when trigger does not exist
        422 error: when unable to validate input
    """
    components_list = zen_store.list_stack_components(
        project_name_or_id=parse_name_or_uuid(project_name_or_id),
        user_name_or_id=parse_name_or_uuid(user_name_or_id),
        type=component_type,
        is_shared=is_shared,
        name=component_name,
    )
    if hydrated:
        return [comp.to_hydrated_model() for comp in components_list]
    else:
        return components_list


@router.post(
    "/{project_name_or_id}" + STACK_COMPONENTS,
    response_model=Union[ComponentModel, HydratedComponentModel],
    responses={401: error_response, 409: error_response, 422: error_response},
)
@handle_exceptions
async def create_stack_component(
    project_name_or_id: str,
    component: ComponentModel,
    hydrated: bool = True,
    auth_context: AuthContext = Depends(authorize),
) -> Union[ComponentModel, HydratedComponentModel]:
    """Creates a stack component.

    Args:
        project_name_or_id: Name or ID of the project.
        component: Stack component to register.
        hydrated: Defines if stack components, users and projects will be
                  included by reference (FALSE) or as model (TRUE)

    Raises:
        conflict: when the component already exists.
        401 error: when not authorized to login
        409 error: when trigger does not exist
        422 error: when unable to validate input
    """
    updated_component = zen_store.register_stack_component(
        project_name_or_id=parse_name_or_uuid(project_name_or_id),
        user_name_or_id=auth_context.user.id,
        component=component,
    )
    if hydrated:
        return updated_component.to_hydrated_model()
    else:
        return updated_component


@router.get(
    "/{project_name_or_id}" + FLAVORS,
    response_model=List[FlavorModel],
    responses={401: error_response, 404: error_response, 422: error_response},
)
@handle_exceptions
async def list_project_flavors(
    project_name_or_id: Optional[str] = None,
    component_type: Optional[str] = None,
) -> List[FlavorModel]:
    """List stack components flavors of a certain type that are part of a project.

    # noqa: DAR401

    Args:
        component_type: Type of the component.
        project_name_or_id: Name or ID of the project.

    Returns:
        All stack components of a certain type that are part of a project.

    Raises:
        401 error: when not authorized to login
        404 error: when trigger does not exist
        422 error: when unable to validate input
    """
    flavors_list = zen_store.list_flavors(
        project_name_or_id=parse_name_or_uuid(project_name_or_id),
        component_type=component_type,
    )
    return flavors_list


@router.post(
    "/{project_name_or_id}" + FLAVORS,
    response_model=FlavorModel,
    responses={401: error_response, 409: error_response, 422: error_response},
)
@handle_exceptions
async def create_flavor(
    project_name_or_id: str,
    flavor: FlavorModel,
    auth_context: AuthContext = Depends(authorize),
) -> FlavorModel:
    """Creates a stack component flavor.

    Args:
        project_name_or_id: Name or ID of the project.
        flavor: Stack component flavor to register.

    Raises:
        conflict: when the component already exists.
        401 error: when not authorized to login
        409 error: when trigger does not exist
        422 error: when unable to validate input
    """
    created_flavor = zen_store.create_flavor(
        project_name_or_id=parse_name_or_uuid(project_name_or_id),
        user_name_or_id=auth_context.user.id,
        flavor=flavor,
    )
    return created_flavor


@router.get(
    "/{project_name_or_id}" + PIPELINES,
    response_model=Union[List[PipelineModel], List[HydratedPipelineModel]],
    responses={401: error_response, 404: error_response, 422: error_response},
)
@handle_exceptions
async def get_project_pipelines(
    project_name_or_id: Optional[str] = None,
    user_name_or_id: Optional[str] = None,
    hydrated: bool = True,
) -> Union[List[PipelineModel], List[HydratedPipelineModel]]:
    """Gets pipelines defined for a specific project.

    # noqa: DAR401

    Args:
        project_name_or_id: Name or ID of the project to get pipelines for.
        user_name_or_id: Optionally filter by name or ID of the user.
        hydrated: Defines if stack components, users and projects will be
                  included by reference (FALSE) or as model (TRUE)

    Returns:
        All pipelines within the project.

    Raises:
        not_found: when the project does not exist.
        401 error: when not authorized to login
        404 error: when trigger does not exist
        422 error: when unable to validate input
    """
    pipelines_list = zen_store.list_pipelines(
        project_name_or_id=parse_name_or_uuid(project_name_or_id),
        user_name_or_id=parse_name_or_uuid(user_name_or_id),
    )
    if hydrated:
        return [pipeline.to_hydrated_model() for pipeline in pipelines_list]
    else:
        return pipelines_list


@router.post(
    "/{project_name_or_id}" + PIPELINES,
    response_model=Union[PipelineModel, HydratedPipelineModel],
    responses={401: error_response, 409: error_response, 422: error_response},
)
@handle_exceptions
async def create_pipeline(
    project_name_or_id: str,
    pipeline: CreatePipelineModel,
    hydrated: bool = True,
    auth_context: AuthContext = Depends(authorize),
) -> Union[PipelineModel, HydratedPipelineModel]:
    """Creates a pipeline.

    Args:
        project_name_or_id: Name or ID of the project.
        pipeline: Pipeline to create.
        hydrated: Defines if stack components, users and projects will be
                  included by reference (FALSE) or as model (TRUE)

    Raises:
        conflict: when the pipeline already exists.
        401 error: when not authorized to login
        409 error: when trigger does not exist
        422 error: when unable to validate input
    """
<<<<<<< HEAD
    try:
        project = zen_store.get_project(parse_name_or_uuid(project_name_or_id))
        pipeline = pipeline.to_model(
            project=project.id,
            user=auth_context.user.id,
        )
        created_pipeline = zen_store.create_pipeline(pipeline=pipeline)
        if hydrated:
            return created_pipeline.to_hydrated_model()
        else:
            return created_pipeline
    except PipelineExistsError as error:
        raise conflict(error) from error
    except NotAuthorizedError as error:
        raise HTTPException(status_code=401, detail=error_detail(error))
    except KeyError as error:
        raise HTTPException(status_code=409, detail=error_detail(error))
    except ValidationError as error:
        raise HTTPException(status_code=422, detail=error_detail(error))
=======
    project = zen_store.get_project(parse_name_or_uuid(project_name_or_id))
    pipeline = pipeline.to_model(
        project=project.id,
        user=auth_context.user.id,
    )
    created_pipeline = zen_store.create_pipeline(pipeline=pipeline)
    if hydrated:
        return created_pipeline.to_hydrated_model()
    else:
        return created_pipeline
>>>>>>> d9308961
<|MERGE_RESOLUTION|>--- conflicted
+++ resolved
@@ -485,27 +485,6 @@
         409 error: when trigger does not exist
         422 error: when unable to validate input
     """
-<<<<<<< HEAD
-    try:
-        project = zen_store.get_project(parse_name_or_uuid(project_name_or_id))
-        pipeline = pipeline.to_model(
-            project=project.id,
-            user=auth_context.user.id,
-        )
-        created_pipeline = zen_store.create_pipeline(pipeline=pipeline)
-        if hydrated:
-            return created_pipeline.to_hydrated_model()
-        else:
-            return created_pipeline
-    except PipelineExistsError as error:
-        raise conflict(error) from error
-    except NotAuthorizedError as error:
-        raise HTTPException(status_code=401, detail=error_detail(error))
-    except KeyError as error:
-        raise HTTPException(status_code=409, detail=error_detail(error))
-    except ValidationError as error:
-        raise HTTPException(status_code=422, detail=error_detail(error))
-=======
     project = zen_store.get_project(parse_name_or_uuid(project_name_or_id))
     pipeline = pipeline.to_model(
         project=project.id,
@@ -515,5 +494,4 @@
     if hydrated:
         return created_pipeline.to_hydrated_model()
     else:
-        return created_pipeline
->>>>>>> d9308961
+        return created_pipeline