--- conflicted
+++ resolved
@@ -40,15 +40,10 @@
 
 
 @router.get(
-<<<<<<< HEAD
-    "/",
+    "",
     response_model=Union[
         List[HydratedPipelineRunModel], List[PipelineRunModel]
     ],
-=======
-    "",
-    response_model=List[PipelineRunModel],
->>>>>>> bd8516e6
     responses={401: error_response, 404: error_response, 422: error_response},
 )
 @handle_exceptions
